/*
 * Copyright 2016 Google Inc. All rights reserved.
 *
 * Licensed under the Apache License, Version 2.0 (the "License");
 * you may not use this file except in compliance with the License.
 * You may obtain a copy of the License at
 *
 *      http://www.apache.org/licenses/LICENSE-2.0
 *
 * Unless required by applicable law or agreed to in writing, software
 * distributed under the License is distributed on an "AS IS" BASIS,
 * WITHOUT WARRANTIES OR CONDITIONS OF ANY KIND, either express or implied.
 * See the License for the specific language governing permissions and
 * limitations under the License.
 */

package com.google.android.flexbox;

import android.content.Context;
import android.content.res.TypedArray;
import android.support.annotation.IntDef;
import android.support.annotation.NonNull;
import android.support.v4.view.ViewCompat;
import android.util.AttributeSet;
import android.util.SparseIntArray;
import android.view.View;
import android.view.ViewGroup;
import android.widget.LinearLayout;
import android.widget.RelativeLayout;

import java.lang.annotation.Retention;
import java.lang.annotation.RetentionPolicy;
import java.util.ArrayList;
import java.util.Arrays;
import java.util.Collections;
import java.util.List;

/**
 * A layout that arranges its children in a way its attributes can be specified like the
 * CSS Flexible Box Layout Module.
 * This class extends the {@link ViewGroup} like other layout classes such as {@link LinearLayout}
 * or {@link RelativeLayout}, the attributes can be specified from a layout XML or from code.
 *
 * The supported attributes that you can use are:
 * <ul>
 * <li>{@code flexDirection}</li>
 * <li>{@code flexWrap}</li>
 * <li>{@code justifyContent}</li>
 * <li>{@code alignItems}</li>
 * <li>{@code alignContent}</li>
 * </ul>
 * for the FlexboxLayout.
 *
 * And for the children of the FlexboxLayout, you can use:
 * <ul>
 * <li>{@code layout_order}</li>
 * <li>{@code layout_flexGrow}</li>
 * <li>{@code layout_flexShrink}</li>
 * <li>{@code layout_flexBasisPercent}</li>
 * <li>{@code layout_alignSelf}</li>
 * <li>{@code layout_minWidth}</li>
 * <li>{@code layout_minHeight}</li>
 * <li>{@code layout_maxWidth}</li>
 * <li>{@code layout_maxHeight}</li>
 * <li>{@code layout_wrapBefore}</li>
 * </ul>
 */
public class FlexboxLayout extends ViewGroup {

    @IntDef({FLEX_DIRECTION_ROW, FLEX_DIRECTION_ROW_REVERSE, FLEX_DIRECTION_COLUMN,
            FLEX_DIRECTION_COLUMN_REVERSE})
    @Retention(RetentionPolicy.SOURCE)
    public @interface FlexDirection {

    }

    public static final int FLEX_DIRECTION_ROW = 0;

    public static final int FLEX_DIRECTION_ROW_REVERSE = 1;

    public static final int FLEX_DIRECTION_COLUMN = 2;

    public static final int FLEX_DIRECTION_COLUMN_REVERSE = 3;

    /**
     * The direction children items are placed inside the Flexbox layout, it determines the
     * direction of the main axis (and the cross axis, perpendicular to the main axis).
     * <ul>
     * <li>
     * {@link #FLEX_DIRECTION_ROW}: Main axis direction -> horizontal. Main start to
     * main end -> Left to right (in LTR languages).
     * Cross start to cross end -> Top to bottom
     * </li>
     * <li>
     * {@link #FLEX_DIRECTION_ROW_REVERSE}: Main axis direction -> horizontal. Main start
     * to main end -> Right to left (in LTR languages). Cross start to cross end ->
     * Top to bottom.
     * </li>
     * <li>
     * {@link #FLEX_DIRECTION_COLUMN}: Main axis direction -> vertical. Main start
     * to main end -> Top to bottom. Cross start to cross end ->
     * Left to right (In LTR languages).
     * </li>
     * <li>
     * {@link #FLEX_DIRECTION_COLUMN_REVERSE}: Main axis direction -> vertical. Main start
     * to main end -> Bottom to top. Cross start to cross end -> Left to right
     * (In LTR languages)
     * </li>
     * </ul>
     * The default value is {@link #FLEX_DIRECTION_ROW}.
     */
    private int mFlexDirection;


    @IntDef({FLEX_WRAP_NOWRAP, FLEX_WRAP_WRAP, FLEX_WRAP_WRAP_REVERSE})
    @Retention(RetentionPolicy.SOURCE)
    public @interface FlexWrap {

    }

    public static final int FLEX_WRAP_NOWRAP = 0;

    public static final int FLEX_WRAP_WRAP = 1;

    public static final int FLEX_WRAP_WRAP_REVERSE = 2;

    /**
     * This attribute controls whether the flex container is single-line or multi-line, and the
     * direction of the cross axis.
     * <ul>
     * <li>{@link #FLEX_WRAP_NOWRAP}: The flex container is single-line.</li>
     * <li>{@link #FLEX_WRAP_WRAP}: The flex container is multi-line.</li>
     * <li>{@link #FLEX_WRAP_WRAP_REVERSE}: The flex container is multi-line. The direction of the
     * cross axis is opposed to the direction as the {@link #FLEX_WRAP_WRAP}</li>
     * </ul>
     * The default value is {@link #FLEX_WRAP_NOWRAP}.
     */
    private int mFlexWrap;


    @IntDef({JUSTIFY_CONTENT_FLEX_START, JUSTIFY_CONTENT_FLEX_END, JUSTIFY_CONTENT_CENTER,
            JUSTIFY_CONTENT_SPACE_BETWEEN, JUSTIFY_CONTENT_SPACE_AROUND})
    @Retention(RetentionPolicy.SOURCE)
    public @interface JustifyContent {

    }

    public static final int JUSTIFY_CONTENT_FLEX_START = 0;

    public static final int JUSTIFY_CONTENT_FLEX_END = 1;

    public static final int JUSTIFY_CONTENT_CENTER = 2;

    public static final int JUSTIFY_CONTENT_SPACE_BETWEEN = 3;

    public static final int JUSTIFY_CONTENT_SPACE_AROUND = 4;

    /**
     * This attribute controls the alignment along the main axis.
     * The default value is {@link #JUSTIFY_CONTENT_FLEX_START}.
     */
    private int mJustifyContent;


    @IntDef({ALIGN_ITEMS_FLEX_START, ALIGN_ITEMS_FLEX_END, ALIGN_ITEMS_CENTER,
            ALIGN_ITEMS_BASELINE, ALIGN_ITEMS_STRETCH})
    @Retention(RetentionPolicy.SOURCE)
    public @interface AlignItems {

    }

    public static final int ALIGN_ITEMS_FLEX_START = 0;

    public static final int ALIGN_ITEMS_FLEX_END = 1;

    public static final int ALIGN_ITEMS_CENTER = 2;

    public static final int ALIGN_ITEMS_BASELINE = 3;

    public static final int ALIGN_ITEMS_STRETCH = 4;

    /**
     * This attribute controls the alignment along the cross axis.
     * The default value is {@link #ALIGN_ITEMS_STRETCH}.
     */
    private int mAlignItems;


    @IntDef({ALIGN_CONTENT_FLEX_START, ALIGN_CONTENT_FLEX_END, ALIGN_CONTENT_CENTER,
            ALIGN_CONTENT_SPACE_BETWEEN, ALIGN_CONTENT_SPACE_AROUND, ALIGN_CONTENT_STRETCH})
    @Retention(RetentionPolicy.SOURCE)
    public @interface AlignContent {

    }

    public static final int ALIGN_CONTENT_FLEX_START = 0;

    public static final int ALIGN_CONTENT_FLEX_END = 1;

    public static final int ALIGN_CONTENT_CENTER = 2;

    public static final int ALIGN_CONTENT_SPACE_BETWEEN = 3;

    public static final int ALIGN_CONTENT_SPACE_AROUND = 4;

    public static final int ALIGN_CONTENT_STRETCH = 5;

    /**
     * This attribute controls the alignment of the flex lines in the flex container.
     * The default value is {@link #ALIGN_CONTENT_STRETCH}.
     */
    private int mAlignContent;

    /**
     * Holds reordered indices, which {@link LayoutParams#order} parameters are taken into account
     */
    private int[] mReorderedIndices;

    /**
     * Caches the {@link LayoutParams#order} attributes for children views.
     * Key: the index of the view ({@link #mReorderedIndices} isn't taken into account)
     * Value: the value for the order attribute
     */
    private SparseIntArray mOrderCache;

    private List<FlexLine> mFlexLines = new ArrayList<>();

    /**
     * Holds the 'frozen' state of children during measure. If a view is frozen it will no longer
     * expand or shrink regardless of flexGrow/flexShrink. Items are indexed by the child's
     * reordered index.
     */
    private boolean[] mChildrenFrozen;

    public FlexboxLayout(Context context) {
        this(context, null);
    }

    public FlexboxLayout(Context context, AttributeSet attrs) {
        this(context, attrs, 0);
    }

    public FlexboxLayout(Context context, AttributeSet attrs, int defStyleAttr) {
        super(context, attrs, defStyleAttr);

        TypedArray a = context.obtainStyledAttributes(
                attrs, R.styleable.FlexboxLayout, defStyleAttr, 0);
        mFlexDirection = a.getInt(R.styleable.FlexboxLayout_flexDirection, FLEX_DIRECTION_ROW);
        mFlexWrap = a.getInt(R.styleable.FlexboxLayout_flexWrap, FLEX_WRAP_NOWRAP);
        mJustifyContent = a
                .getInt(R.styleable.FlexboxLayout_justifyContent, JUSTIFY_CONTENT_FLEX_START);
        mAlignItems = a.getInt(R.styleable.FlexboxLayout_alignItems, ALIGN_ITEMS_STRETCH);
        mAlignContent = a.getInt(R.styleable.FlexboxLayout_alignContent, ALIGN_CONTENT_STRETCH);
        a.recycle();
    }

    @Override
    protected void onMeasure(int widthMeasureSpec, int heightMeasureSpec) {
        super.onMeasure(widthMeasureSpec, heightMeasureSpec);
        if (isOrderChangedFromLastMeasurement()) {
            mReorderedIndices = createReorderedIndices();
        }
        if (mChildrenFrozen == null || mChildrenFrozen.length < getChildCount()) {
            mChildrenFrozen = new boolean[getChildCount()];
        }

        // TODO: Only calculate the children views which are affected from the last measure.

        switch (mFlexDirection) {
            case FLEX_DIRECTION_ROW: // Intentional fall through
            case FLEX_DIRECTION_ROW_REVERSE:
                measureHorizontal(widthMeasureSpec, heightMeasureSpec);
                break;
            case FLEX_DIRECTION_COLUMN: // Intentional fall through
            case FLEX_DIRECTION_COLUMN_REVERSE:
                measureVertical(widthMeasureSpec, heightMeasureSpec);
                break;
            default:
                throw new IllegalStateException(
                        "Invalid value for the flex direction is set: " + mFlexDirection);
        }

        Arrays.fill(mChildrenFrozen, false);
    }

    /**
     * Returns a View, which is reordered by taking {@link LayoutParams#order} parameters
     * into account.
     *
     * @param index the index of the view
     * @return the reordered view, which {@link LayoutParams@order} is taken into account.
     * If the index is negative or out of bounds of the number of contained views,
     * returns {@code null}.
     */
    public View getReorderedChildAt(int index) {
        if (index < 0 || index >= mReorderedIndices.length) {
            return null;
        }
        return getChildAt(mReorderedIndices[index]);
    }

    @Override
    public void addView(View child, int index, ViewGroup.LayoutParams params) {
        // Create an array for the reordered indices before the View is added in the parent
        // ViewGroup since otherwise reordered indices won't be in effect before the
        // FlexboxLayout's onMeasure is called.
        // Because requestLayout is requested in the super.addView method.
        mReorderedIndices = createReorderedIndices(child, index, params);
        super.addView(child, index, params);
    }

    /**
     * Create an array, which indicates the reordered indices that {@link LayoutParams#order}
     * attributes are taken into account. This method takes a View before that is added as the
     * parent ViewGroup's children.
     *
     * @param viewBeforeAdded          the View instance before added to the array of children
     *                                 Views of the parent ViewGroup
     * @param indexForViewBeforeAdded  the index for the View before added to the array of the
     *                                 parent ViewGroup
     * @param paramsForViewBeforeAdded the layout parameters for the View before added to the array
     *                                 of the parent ViewGroup
     * @return an array which have the reordered indices
     */
    private int[] createReorderedIndices(View viewBeforeAdded, int indexForViewBeforeAdded,
            ViewGroup.LayoutParams paramsForViewBeforeAdded) {
        int childCount = getChildCount();
        List<Order> orders = createOrders(childCount);
        Order orderForViewToBeAdded = new Order();
        if (viewBeforeAdded != null
                && paramsForViewBeforeAdded instanceof FlexboxLayout.LayoutParams) {
            orderForViewToBeAdded.order = ((LayoutParams) paramsForViewBeforeAdded).order;
        } else {
            orderForViewToBeAdded.order = LayoutParams.ORDER_DEFAULT;
        }

        if (indexForViewBeforeAdded == -1 || indexForViewBeforeAdded == childCount) {
            orderForViewToBeAdded.index = childCount;
        } else if (indexForViewBeforeAdded < getChildCount()) {
            orderForViewToBeAdded.index = indexForViewBeforeAdded;
            for (int i = indexForViewBeforeAdded; i < childCount; i++) {
                orders.get(i).index++;
            }
        } else {
            // This path is not expected since OutOfBoundException will be thrown in the ViewGroup
            // But setting the index for fail-safe
            orderForViewToBeAdded.index = childCount;
        }
        orders.add(orderForViewToBeAdded);

        return sortOrdersIntoReorderedIndices(childCount + 1, orders);
    }

    /**
     * Create an array, which indicates the reordered indices that {@link LayoutParams#order}
     * attributes are taken into account.
     *
     * @return @return an array which have the reordered indices
     */
    private int[] createReorderedIndices() {
        int childCount = getChildCount();
        List<Order> orders = createOrders(childCount);
        return sortOrdersIntoReorderedIndices(childCount, orders);
    }

    private int[] sortOrdersIntoReorderedIndices(int childCount, List<Order> orders) {
        Collections.sort(orders);
        if (mOrderCache == null) {
            mOrderCache = new SparseIntArray(childCount);
        }
        mOrderCache.clear();
        int[] reorderedIndices = new int[childCount];
        int i = 0;
        for (Order order : orders) {
            reorderedIndices[i] = order.index;
            mOrderCache.append(i, order.order);
            i++;
        }
        return reorderedIndices;
    }

    @NonNull
    private List<Order> createOrders(int childCount) {
        List<Order> orders = new ArrayList<>();
        for (int i = 0; i < childCount; i++) {
            View child = getChildAt(i);
            LayoutParams params = (LayoutParams) child.getLayoutParams();
            Order order = new Order();
            order.order = params.order;
            order.index = i;
            orders.add(order);
        }
        return orders;
    }

    /**
     * Returns if any of the children's {@link LayoutParams#order} attributes are changed
     * from the last measurement.
     *
     * @return {@code true} if changed from the last measurement, {@code false} otherwise.
     */
    private boolean isOrderChangedFromLastMeasurement() {
        int childCount = getChildCount();
        if (mOrderCache == null) {
            mOrderCache = new SparseIntArray(childCount);
        }
        if (mOrderCache.size() != childCount) {
            return true;
        }
        for (int i = 0; i < childCount; i++) {
            View view = getChildAt(i);
            if (view == null) {
                continue;
            }
            LayoutParams lp = (LayoutParams) view.getLayoutParams();
            if (lp.order != mOrderCache.get(i)) {
                return true;
            }
        }
        return false;
    }

    /**
     * Sub method for {@link #onMeasure(int, int)}, when the main axis direction is horizontal
     * (either left to right or right to left).
     *
     * @param widthMeasureSpec  horizontal space requirements as imposed by the parent
     * @param heightMeasureSpec vertical space requirements as imposed by the parent
     * @see #onMeasure(int, int)
     * @see #setFlexDirection(int)
     * @see #setFlexWrap(int)
     * @see #setAlignItems(int)
     * @see #setAlignContent(int)
     */
    private void measureHorizontal(int widthMeasureSpec, int heightMeasureSpec) {
        int widthMode = MeasureSpec.getMode(widthMeasureSpec);
        int widthSize = MeasureSpec.getSize(widthMeasureSpec);
        int childState = 0;

        mFlexLines.clear();

        // Determine how many flex lines are needed in this layout by measuring each child.
        // (Expand or shrink the view depending on the flexGrow and flexShrink attributes in a later
        // loop)
        {
            int childCount = getChildCount();
            int paddingStart = ViewCompat.getPaddingStart(this);
            int paddingEnd = ViewCompat.getPaddingEnd(this);
            int largestHeightInRow = Integer.MIN_VALUE;
            FlexLine flexLine = new FlexLine();
            flexLine.mainSize = 0;
            int heightUsed = getPaddingTop() + getPaddingBottom();
            for (int i = 0; i < childCount; i++) {
                View child = getReorderedChildAt(i);
                if (child == null) {
                    addFlexLineIfLastFlexItem(i, childCount, paddingStart + paddingEnd, flexLine);
                    continue;
                } else if (child.getVisibility() == View.GONE) {
                    flexLine.itemCount++;
                    addFlexLineIfLastFlexItem(i, childCount, paddingStart + paddingEnd, flexLine);
                    continue;
                }

                FlexboxLayout.LayoutParams lp = (LayoutParams) child.getLayoutParams();
                if (lp.alignSelf == LayoutParams.ALIGN_SELF_STRETCH) {
                    flexLine.indicesAlignSelfStretch.add(i);
                }

                int childWidth = lp.width;
                if (lp.flexBasisPercent != LayoutParams.FLEX_BASIS_PERCENT_DEFAULT
                        && widthMode == MeasureSpec.EXACTLY) {
                    childWidth = Math.round(widthSize * lp.flexBasisPercent);
                    // Use the dimension from the layout_width attribute if the widthMode is not
                    // MeasureSpec.EXACTLY even if any fraction value is set to
                    // layout_flexBasisPercent.
                    // There are likely quite few use cases where assigning any fraction values
                    // with widthMode is not MeasureSpec.EXACTLY (e.g. FlexboxLayout's layout_width
                    // is set to wrap_content)
                }
                int childWidthMeasureSpec = getChildMeasureSpec(widthMeasureSpec,
                        getPaddingLeft() + getPaddingRight() + lp.leftMargin
                                + lp.rightMargin, childWidth);
                int childHeightMeasureSpec = getChildMeasureSpec(heightMeasureSpec,
                        getPaddingTop() + getPaddingBottom() + lp.topMargin
                                + lp.bottomMargin, lp.height);
                child.measure(childWidthMeasureSpec, childHeightMeasureSpec);

                int totalWidthWithoutParentPadding = flexLine.mainSize + child.getMeasuredWidth();
                if (lp.width == LayoutParams.WRAP_CONTENT
                        && mFlexWrap != FLEX_WRAP_NOWRAP
                        && totalWidthWithoutParentPadding < widthSize
                        && totalWidthWithoutParentPadding + paddingEnd + paddingStart > widthSize) {
                    // This is for the edge case where the child's width is WRAP_CONTENT and some
                    // of the contents along the main axis would be truncated if parent's padding
                    // is added (if this is the case, remeasure the child with accumulated width
                    // taken into account to avoid some of the contents to be truncated).
                    // Because accumulated width is not taken into account in the first
                    // measurement of each child (because FlexboxLayout has the concept of wrapping,
                    // at the first measurement of each child, we want the child to be big as it
                    // wants even if there is not enough left over space)
                    measureChildWithMargins(child, widthMeasureSpec, flexLine.mainSize,
                            heightMeasureSpec, heightUsed);
                }

                // Check the size constraint after the first measurement for the child
                // To prevent the child's width/height violate the size constraints imposed by the
                // {@link LayoutParams#minWidth}, {@link LayoutParams#minHeight},
                // {@link LayoutParams#maxWidth} and {@link LayoutParams#maxHeight} attributes.
                // E.g. When the child's layout_width is wrap_content the measured width may be
                // less than the min width after the first measurement.
                checkSizeConstraints(child);

                childState = ViewCompat
                        .combineMeasuredStates(childState, ViewCompat.getMeasuredState(child));
                largestHeightInRow = Math.max(largestHeightInRow,
                        child.getMeasuredHeight() + lp.topMargin + lp.bottomMargin);
                flexLine.crossSize = Math.max(flexLine.crossSize, largestHeightInRow);

                if (isWrapRequired(mFlexWrap, widthMode, widthSize, flexLine.mainSize,
<<<<<<< HEAD
                        child.getMeasuredWidth(), lp)) {
                    flexLine.mainSize += (paddingStart + paddingEnd);
=======
                        child.getMeasuredWidth() + lp.leftMargin
                                + lp.rightMargin, lp)) {
                    flexLine.mainSize += paddingEnd;
>>>>>>> 0ee68be9
                    mFlexLines.add(flexLine);
                    heightUsed += flexLine.crossSize;

                    flexLine = new FlexLine();
                    flexLine.itemCount = 1;
                    flexLine.mainSize = 0;
                    largestHeightInRow = child.getMeasuredHeight() + lp.topMargin + lp.bottomMargin;
                } else {
                    flexLine.itemCount++;
                }
                flexLine.mainSize += child.getMeasuredWidth() + lp.leftMargin + lp.rightMargin;
                flexLine.totalFlexGrow += lp.flexGrow;
                flexLine.totalFlexShrink += lp.flexShrink;
                // Temporarily set the cross axis length as the largest child in the row
                // Expand along the cross axis depending on the mAlignContent property if needed
                // later
                flexLine.crossSize = Math.max(flexLine.crossSize, largestHeightInRow);

                if (mFlexWrap != FLEX_WRAP_WRAP_REVERSE) {
                    flexLine.maxBaseline = Math
                            .max(flexLine.maxBaseline, child.getBaseline() + lp.topMargin);
                } else {
                    // if the flex wrap property is FLEX_WRAP_WRAP_REVERSE, calculate the
                    // baseline as the distance from the cross end and the baseline
                    // since the cross size calculation is based on the distance from the cross end
                    flexLine.maxBaseline = Math
                            .max(flexLine.maxBaseline,
                                    child.getMeasuredHeight() - child.getBaseline()
                                            + lp.bottomMargin);
                }
                addFlexLineIfLastFlexItem(i, childCount, paddingStart + paddingEnd, flexLine);
            }
        }

        determineMainSize(mFlexDirection, widthMeasureSpec, heightMeasureSpec);

        // TODO: Consider the case any individual child's alignSelf is set to ALIGN_SELF_BASELINE
        if (mAlignItems == ALIGN_ITEMS_BASELINE) {
            int viewIndex = 0;
            for (FlexLine flexLine : mFlexLines) {
                // The largest height value that also take the baseline shift into account
                int largestHeightInLine = Integer.MIN_VALUE;
                for (int i = viewIndex; i < viewIndex + flexLine.itemCount; i++) {
                    View child = getReorderedChildAt(i);
                    LayoutParams lp = (LayoutParams) child.getLayoutParams();
                    if (mFlexWrap != FLEX_WRAP_WRAP_REVERSE) {
                        int marginTop = flexLine.maxBaseline - child.getBaseline();
                        marginTop = Math.max(marginTop, lp.topMargin);
                        largestHeightInLine = Math.max(largestHeightInLine,
                                child.getHeight() + marginTop + lp.bottomMargin);
                    } else {
                        int marginBottom = flexLine.maxBaseline - child.getMeasuredHeight() +
                                child.getBaseline();
                        marginBottom = Math.max(marginBottom, lp.bottomMargin);
                        largestHeightInLine = Math.max(largestHeightInLine,
                                child.getHeight() + lp.topMargin + marginBottom);
                    }
                }
                flexLine.crossSize = largestHeightInLine;
                viewIndex += flexLine.itemCount;
            }
        }

        determineCrossSize(mFlexDirection, widthMeasureSpec, heightMeasureSpec);
        // Now cross size for each flex line is determined.
        // Expand the views if alignItems (or alignSelf in each child view) is set to stretch
        stretchViews(mFlexDirection, mAlignItems);
        setMeasuredDimensionForFlex(mFlexDirection, widthMeasureSpec, heightMeasureSpec,
                childState);
    }


    /**
     * Sub method for {@link #onMeasure(int, int)} when the main axis direction is vertical
     * (either from top to bottom or bottom to top).
     *
     * @param widthMeasureSpec  horizontal space requirements as imposed by the parent
     * @param heightMeasureSpec vertical space requirements as imposed by the parent
     * @see #onMeasure(int, int)
     * @see #setFlexDirection(int)
     * @see #setFlexWrap(int)
     * @see #setAlignItems(int)
     * @see #setAlignContent(int)
     */
    private void measureVertical(int widthMeasureSpec, int heightMeasureSpec) {
        int heightMode = MeasureSpec.getMode(heightMeasureSpec);
        int heightSize = MeasureSpec.getSize(heightMeasureSpec);
        int childState = 0;

        mFlexLines.clear();

        // Determine how many flex lines are needed in this layout by measuring each child.
        // (Expand or shrink the view depending on the flexGrow and flexShrink attributes in a later
        // loop)
        int childCount = getChildCount();
        int paddingTop = getPaddingTop();
        int paddingBottom = getPaddingBottom();
        int largestWidthInColumn = Integer.MIN_VALUE;
        FlexLine flexLine = new FlexLine();
        flexLine.mainSize = 0;
        int widthUsed = getPaddingLeft() + getPaddingLeft();
        for (int i = 0; i < childCount; i++) {
            View child = getReorderedChildAt(i);
            if (child == null) {
                addFlexLineIfLastFlexItem(i, childCount, paddingTop + paddingBottom, flexLine);
                continue;
            } else if (child.getVisibility() == View.GONE) {
                flexLine.itemCount++;
                addFlexLineIfLastFlexItem(i, childCount, paddingTop + paddingBottom, flexLine);
                continue;
            }

            FlexboxLayout.LayoutParams lp = (LayoutParams) child.getLayoutParams();
            if (lp.alignSelf == LayoutParams.ALIGN_SELF_STRETCH) {
                flexLine.indicesAlignSelfStretch.add(i);
            }

            int childHeight = lp.height;
            if (lp.flexBasisPercent != LayoutParams.FLEX_BASIS_PERCENT_DEFAULT
                    && heightMode == MeasureSpec.EXACTLY) {
                childHeight = Math.round(heightSize * lp.flexBasisPercent);
                // Use the dimension from the layout_height attribute if the heightMode is not
                // MeasureSpec.EXACTLY even if any fraction value is set to layout_flexBasisPercent.
                // There are likely quite few use cases where assigning any fraction values
                // with heightMode is not MeasureSpec.EXACTLY (e.g. FlexboxLayout's layout_height
                // is set to wrap_content)
            }

            int childWidthMeasureSpec = getChildMeasureSpec(widthMeasureSpec,
                    getPaddingLeft() + getPaddingRight() + lp.leftMargin
                            + lp.rightMargin, lp.width);
            int childHeightMeasureSpec = getChildMeasureSpec(heightMeasureSpec,
                    getPaddingTop() + getPaddingBottom() + lp.topMargin
                            + lp.bottomMargin, childHeight);
            child.measure(childWidthMeasureSpec, childHeightMeasureSpec);

            int totalHeightWithoutParentPadding = flexLine.mainSize + child.getMeasuredWidth();
            if (lp.height == LayoutParams.WRAP_CONTENT
                    && mFlexWrap != FLEX_WRAP_NOWRAP
                    && totalHeightWithoutParentPadding < heightSize
                    && totalHeightWithoutParentPadding + paddingTop + paddingBottom > heightSize) {
                // This is for the edge case where the child's height is WRAP_CONTENT and some
                // of the contents along the main axis would be truncated if parent's padding
                // is added (if this is the case, remeasure the child height with accumulated height
                // taken into account to avoid some of the contents to be truncated).
                // Because accumulated height is not taken into account in the first
                // measurement of each child (because FlexboxLayout has the concept of wrapping,
                // at the first measurement of each child, we want the child to be big as it
                // wants even if there is not enough left over space)
                measureChildWithMargins(child, widthMeasureSpec, widthUsed,
                        heightMeasureSpec, flexLine.mainSize);
            }

            // Check the size constraint after the first measurement for the child
            // To prevent the child's width/height violate the size constraints imposed by the
            // {@link LayoutParams#minWidth}, {@link LayoutParams#minHeight},
            // {@link LayoutParams#maxWidth} and {@link LayoutParams#maxHeight} attributes.
            // E.g. When the child's layout_height is wrap_content the measured height may be
            // less than the min height after the first measurement.
            checkSizeConstraints(child);

            childState = ViewCompat
                    .combineMeasuredStates(childState, ViewCompat.getMeasuredState(child));
            largestWidthInColumn = Math.max(largestWidthInColumn,
                    child.getMeasuredWidth() + lp.leftMargin + lp.rightMargin);
            flexLine.crossSize = Math.max(flexLine.crossSize, largestWidthInColumn);

            if (isWrapRequired(mFlexWrap, heightMode, heightSize, flexLine.mainSize,
<<<<<<< HEAD
                    child.getMeasuredHeight(), lp)) {
                flexLine.mainSize += (paddingTop + paddingBottom);
=======
                    child.getMeasuredHeight() + lp.topMargin
                                + lp.bottomMargin, lp)) {
                flexLine.mainSize += paddingBottom;
>>>>>>> 0ee68be9
                mFlexLines.add(flexLine);
                widthUsed += flexLine.crossSize;

                flexLine = new FlexLine();
                flexLine.itemCount = 1;
                flexLine.mainSize = 0;
                largestWidthInColumn = child.getMeasuredWidth() + lp.leftMargin
                        + lp.rightMargin;
            } else {
                flexLine.itemCount++;
            }
            flexLine.mainSize += child.getMeasuredHeight() + lp.topMargin + lp.bottomMargin;
            flexLine.totalFlexGrow += lp.flexGrow;
            flexLine.totalFlexShrink += lp.flexShrink;
            // Temporarily set the cross axis length as the largest child width in the column
            // Expand along the cross axis depending on the mAlignContent property if needed
            // later
            flexLine.crossSize = Math.max(flexLine.crossSize, largestWidthInColumn);

            addFlexLineIfLastFlexItem(i, childCount, paddingTop + paddingBottom, flexLine);
        }

        determineMainSize(mFlexDirection, widthMeasureSpec, heightMeasureSpec);
        determineCrossSize(mFlexDirection, widthMeasureSpec, heightMeasureSpec);
        // Now cross size for each flex line is determined.
        // Expand the views if alignItems (or alignSelf in each child view) is set to stretch
        stretchViews(mFlexDirection, mAlignItems);
        setMeasuredDimensionForFlex(mFlexDirection, widthMeasureSpec, heightMeasureSpec,
                childState);
    }

    /**
     * Checks if the view's width/height don't violate the minimum/maximum size constraints imposed
     * by the {@link LayoutParams#minWidth}, {@link LayoutParams#minHeight},
     * {@link LayoutParams#maxWidth} and {@link LayoutParams#maxHeight} attributes.
     *
     * @param view the view to be checked
     */
    private void checkSizeConstraints(View view) {
        boolean needsMeasure = false;
        LayoutParams lp = (LayoutParams) view.getLayoutParams();
        int childWidth = view.getMeasuredWidth();
        int childHeight = view.getMeasuredHeight();

        if (view.getMeasuredWidth() < lp.minWidth) {
            needsMeasure = true;
            childWidth = lp.minWidth;
        } else if (view.getMeasuredWidth() > lp.maxWidth) {
            needsMeasure = true;
            childWidth = lp.maxWidth;
        }

        if (childHeight < lp.minHeight) {
            needsMeasure = true;
            childHeight = lp.minHeight;
        } else if (childHeight > lp.maxHeight) {
            needsMeasure = true;
            childHeight = lp.maxHeight;
        }
        if (needsMeasure) {
            view.measure(MeasureSpec.makeMeasureSpec(childWidth, MeasureSpec.EXACTLY),
                    MeasureSpec.makeMeasureSpec(childHeight, MeasureSpec.EXACTLY));
        }
    }

    private void addFlexLineIfLastFlexItem(int childIndex, int childCount, int paddingToAdd,
            FlexLine flexLine) {
        if (childIndex == childCount - 1 && flexLine.itemCount != 0) {
            // Add the flex line if this item is the last item
            flexLine.mainSize += paddingToAdd;
            mFlexLines.add(flexLine);
        }
    }

    /**
     * Determine the main size by expanding (shrinking if negative remaining free space is given)
     * an individual child in each flex line if any children's flexGrow (or flexShrink if remaining
     * space is negative) properties are set to non-zero.
     *
     * @param flexDirection     the value of the flex direction
     * @param widthMeasureSpec  horizontal space requirements as imposed by the parent
     * @param heightMeasureSpec vertical space requirements as imposed by the parent
     * @see #setFlexDirection(int)
     * @see #getFlexDirection()
     */
    private void determineMainSize(@FlexDirection int flexDirection, int widthMeasureSpec,
            int heightMeasureSpec) {
        int mainSize;
        int paddingAlongMainAxis;
        switch (flexDirection) {
            case FLEX_DIRECTION_ROW: // Intentional fall through
            case FLEX_DIRECTION_ROW_REVERSE:
                int widthMode = MeasureSpec.getMode(widthMeasureSpec);
                int widthSize = MeasureSpec.getSize(widthMeasureSpec);
                if (widthMode == MeasureSpec.EXACTLY) {
                    mainSize = widthSize;
                } else {
                    mainSize = getLargestMainSize();
                }
                paddingAlongMainAxis = getPaddingLeft() + getPaddingRight();
                break;
            case FLEX_DIRECTION_COLUMN: // Intentional fall through
            case FLEX_DIRECTION_COLUMN_REVERSE:
                int heightMode = MeasureSpec.getMode(heightMeasureSpec);
                int heightSize = MeasureSpec.getSize(heightMeasureSpec);
                if (heightMode == MeasureSpec.EXACTLY) {
                    mainSize = heightSize;
                } else {
                    mainSize = getLargestMainSize();
                }
                paddingAlongMainAxis = getPaddingTop() + getPaddingBottom();
                break;
            default:
                throw new IllegalArgumentException("Invalid flex direction: " + flexDirection);
        }

        int childIndex = 0;
        for (FlexLine flexLine : mFlexLines) {
            if (flexLine.mainSize < mainSize) {
                childIndex = expandFlexItems(flexLine, flexDirection, mainSize,
                        paddingAlongMainAxis, childIndex);
            } else {
                childIndex = shrinkFlexItems(flexLine, flexDirection, mainSize,
                        paddingAlongMainAxis, childIndex);
            }
        }
    }

    /**
     * Expand the flex items along the main axis based on the individual flexGrow attribute.
     *
     * @param flexLine             the flex line to which flex items belong
     * @param flexDirection        the flexDirection value for this FlexboxLayout
     * @param maxMainSize          the maximum main size. Expanded main size will be this size
     * @param paddingAlongMainAxis the padding value along the main axis
     * @param startIndex           the start index of the children views to be expanded. This index
     *                             needs to
     *                             be an absolute index in the flex container (FlexboxLayout),
     *                             not the relative index in the flex line.
     * @return the next index, the next flex line's first flex item starts from the returned index
     * @see #getFlexDirection()
     * @see #setFlexDirection(int)
     * @see LayoutParams#flexGrow
     */
    private int expandFlexItems(FlexLine flexLine, @FlexDirection int flexDirection,
            int maxMainSize, int paddingAlongMainAxis, int startIndex) {
        int childIndex = startIndex;
        if (flexLine.totalFlexGrow <= 0 || maxMainSize < flexLine.mainSize) {
            childIndex += flexLine.itemCount;
            return childIndex;
        }
        int sizeBeforeExpand = flexLine.mainSize;
        boolean needsReexpand = false;
        float unitSpace = (maxMainSize - flexLine.mainSize) / flexLine.totalFlexGrow;
        flexLine.mainSize = paddingAlongMainAxis;
        float accumulatedRoundError = 0;
        for (int i = 0; i < flexLine.itemCount; i++) {
            View child = getReorderedChildAt(childIndex);
            if (child == null) {
                continue;
            } else if (child.getVisibility() == View.GONE) {
                childIndex++;
                continue;
            }
            LayoutParams lp = (LayoutParams) child.getLayoutParams();
            if (flexDirection == FLEX_DIRECTION_ROW
                    || flexDirection == FLEX_DIRECTION_ROW_REVERSE) {
                // The direction of the main axis is horizontal
                if (!mChildrenFrozen[childIndex]) {
                    float rawCalculatedWidth = child.getMeasuredWidth() + unitSpace * lp.flexGrow;
                    if (i == flexLine.itemCount - 1) {
                        rawCalculatedWidth += accumulatedRoundError;
                        accumulatedRoundError = 0;
                    }
                    int newWidth = Math.round(rawCalculatedWidth);
                    if (newWidth > lp.maxWidth) {
                        // This means the child can't expand beyond the value of the maxWidth attribute.
                        // To adjust the flex line length to the size of maxMainSize, remaining
                        // positive free space needs to be re-distributed to other flex items
                        // (children views). In that case, invoke this method again with the same
                        // startIndex.
                        needsReexpand = true;
                        newWidth = lp.maxWidth;
                        mChildrenFrozen[childIndex] = true;
                        flexLine.totalFlexGrow -= lp.flexGrow;
                    } else {
                        accumulatedRoundError += (rawCalculatedWidth - newWidth);
                        if (accumulatedRoundError > 1.0) {
                            newWidth += 1;
                            accumulatedRoundError -= 1.0;
                        } else if (accumulatedRoundError < -1.0) {
                            newWidth -= 1;
                            accumulatedRoundError += 1.0;
                        }
                    }
                    child.measure(MeasureSpec.makeMeasureSpec(newWidth, MeasureSpec.EXACTLY),
                            MeasureSpec
                                    .makeMeasureSpec(child.getMeasuredHeight(),
                                            MeasureSpec.EXACTLY));
                }
                flexLine.mainSize += child.getMeasuredWidth() + lp.leftMargin + lp.rightMargin;
            } else {
                // The direction of the main axis is vertical
                if (!mChildrenFrozen[childIndex]) {
                    float rawCalculatedHeight = child.getMeasuredHeight() + unitSpace * lp.flexGrow;
                    if (i == flexLine.itemCount - 1) {
                        rawCalculatedHeight += accumulatedRoundError;
                        accumulatedRoundError = 0;
                    }
                    int newHeight = Math.round(rawCalculatedHeight);
                    if (newHeight > lp.maxHeight) {
                        // This means the child can't expand beyond the value of the maxHeight
                        // attribute.
                        // To adjust the flex line length to the size of maxMainSize, remaining
                        // positive free space needs to be re-distributed to other flex items
                        // (children views). In that case, invoke this method again with the same
                        // startIndex.
                        needsReexpand = true;
                        newHeight = lp.maxHeight;
                        mChildrenFrozen[childIndex] = true;
                        flexLine.totalFlexGrow -= lp.flexGrow;
                    } else {
                        accumulatedRoundError += (rawCalculatedHeight - newHeight);
                        if (accumulatedRoundError > 1.0) {
                            newHeight += 1;
                            accumulatedRoundError -= 1.0;
                        } else if (accumulatedRoundError < -1.0) {
                            newHeight -= 1;
                            accumulatedRoundError += 1.0;
                        }
                    }
                    child.measure(MeasureSpec.makeMeasureSpec(child.getMeasuredWidth(),
                            MeasureSpec.EXACTLY),
                            MeasureSpec.makeMeasureSpec(newHeight, MeasureSpec.EXACTLY));
                }
                flexLine.mainSize += child.getMeasuredHeight() + lp.topMargin + lp.bottomMargin;
            }
            childIndex++;
        }

        if (needsReexpand && sizeBeforeExpand != flexLine.mainSize) {
            // Re-invoke the method with the same startIndex to distribute the positive free space
            // that wasn't fully distributed (because of maximum length constraint)
            expandFlexItems(flexLine, flexDirection, maxMainSize, paddingAlongMainAxis, startIndex);
        }
        return childIndex;
    }

    /**
     * Shrink the flex items along the main axis based on the individual flexShrink attribute.
     *
     * @param flexLine             the flex line to which flex items belong
     * @param flexDirection        the flexDirection value for this FlexboxLayout
     * @param maxMainSize          the maximum main size. Shrank main size will be this size
     * @param paddingAlongMainAxis the padding value along the main axis
     * @param startIndex           the start index of the children views to be shrank. This index
     *                             needs to
     *                             be an absolute index in the flex container (FlexboxLayout),
     *                             not the relative index in the flex line.
     * @return the next index, the next flex line's first flex item starts from the returned index
     * @see #getFlexDirection()
     * @see #setFlexDirection(int)
     * @see LayoutParams#flexShrink
     */
    private int shrinkFlexItems(FlexLine flexLine, @FlexDirection int flexDirection,
            int maxMainSize, int paddingAlongMainAxis, int startIndex) {
        int childIndex = startIndex;
        int sizeBeforeShrink = flexLine.mainSize;
        if (flexLine.totalFlexShrink <= 0 || maxMainSize > flexLine.mainSize) {
            childIndex += flexLine.itemCount;
            return childIndex;
        }
        boolean needsReshrink = false;
        float unitShrink = (flexLine.mainSize - maxMainSize) / flexLine.totalFlexShrink;
        float accumulatedRoundError = 0;
        flexLine.mainSize = paddingAlongMainAxis;
        for (int i = 0; i < flexLine.itemCount; i++) {
            View child = getReorderedChildAt(childIndex);
            if (child == null) {
                continue;
            } else if (child.getVisibility() == View.GONE) {
                childIndex++;
                continue;
            }
            LayoutParams lp = (LayoutParams) child.getLayoutParams();
            if (flexDirection == FLEX_DIRECTION_ROW
                    || flexDirection == FLEX_DIRECTION_ROW_REVERSE) {
                // The direction of main axis is horizontal
                if (!mChildrenFrozen[childIndex]) {
                    float rawCalculatedWidth = child.getMeasuredWidth()
                            - unitShrink * lp.flexShrink;
                    if (i == flexLine.itemCount - 1) {
                        rawCalculatedWidth += accumulatedRoundError;
                        accumulatedRoundError = 0;
                    }
                    int newWidth = Math.round(rawCalculatedWidth);
                    if (newWidth < lp.minWidth) {
                        // This means the child doesn't have enough space to distribute the negative
                        // free space. To adjust the flex line length down to the maxMainSize, remaining
                        // negative free space needs to be re-distributed to other flex items
                        // (children views). In that case, invoke this method again with the same
                        // startIndex.
                        needsReshrink = true;
                        newWidth = lp.minWidth;
                        mChildrenFrozen[childIndex] = true;
                        flexLine.totalFlexShrink -= lp.flexShrink;
                    } else {
                        accumulatedRoundError += (rawCalculatedWidth - newWidth);
                        if (accumulatedRoundError > 1.0) {
                            newWidth += 1;
                            accumulatedRoundError -= 1;
                        } else if (accumulatedRoundError < -1.0) {
                            newWidth -= 1;
                            accumulatedRoundError += 1;
                        }
                    }
                    child.measure(MeasureSpec.makeMeasureSpec(newWidth, MeasureSpec.EXACTLY),
                            MeasureSpec.makeMeasureSpec(child.getMeasuredHeight(),
                                    MeasureSpec.EXACTLY));
                }
                flexLine.mainSize += child.getMeasuredWidth() + lp.leftMargin + lp.rightMargin;
            } else {
                // The direction of main axis is vertical
                if (!mChildrenFrozen[childIndex]) {
                    float rawCalculatedHeight = child.getMeasuredHeight()
                            - unitShrink * lp.flexShrink;
                    if (i == flexLine.itemCount - 1) {
                        rawCalculatedHeight += accumulatedRoundError;
                        accumulatedRoundError = 0;
                    }
                    int newHeight = Math.round(rawCalculatedHeight);
                    if (newHeight < lp.minHeight) {
                        // Need to invoke this method again like the case flex direction is vertical
                        needsReshrink = true;
                        newHeight = lp.minHeight;
                        mChildrenFrozen[childIndex] = true;
                        flexLine.totalFlexShrink -= lp.flexShrink;
                    } else {
                        accumulatedRoundError += (rawCalculatedHeight - newHeight);
                        if (accumulatedRoundError > 1.0) {
                            newHeight += 1;
                            accumulatedRoundError -= 1;
                        } else if (accumulatedRoundError < -1.0) {
                            newHeight -= 1;
                            accumulatedRoundError += 1;
                        }
                    }
                    child.measure(MeasureSpec.makeMeasureSpec(child.getMeasuredWidth(),
                            MeasureSpec.EXACTLY),
                            MeasureSpec.makeMeasureSpec(newHeight, MeasureSpec.EXACTLY));
                }
                flexLine.mainSize += child.getMeasuredHeight() + lp.topMargin + lp.bottomMargin;
            }
            childIndex++;
        }

        if (needsReshrink && sizeBeforeShrink != flexLine.mainSize) {
            // Re-invoke the method with the same startIndex to distribute the negative free space
            // that wasn't fully distributed (because some views length were not enough)
            shrinkFlexItems(flexLine, flexDirection, maxMainSize, paddingAlongMainAxis, startIndex);
        }
        return childIndex;
    }

    /**
     * Determines the cross size (Calculate the length along the cross axis).
     * Expand the cross size only if the height mode is MeasureSpec.EXACTLY, otherwise
     * use the sum of cross sizes of all flex lines.
     *
     * @param flexDirection     the flex direction attribute
     * @param widthMeasureSpec  horizontal space requirements as imposed by the parent
     * @param heightMeasureSpec vertical space requirements as imposed by the parent
     * @see #getFlexDirection()
     * @see #setFlexDirection(int)
     * @see #getAlignContent()
     * @see #setAlignContent(int)
     */
    private void determineCrossSize(int flexDirection, int widthMeasureSpec,
            int heightMeasureSpec) {
        // The MeasureSpec mode along the cross axis
        int mode;
        // The MeasureSpec size along the cross axis
        int size;
        switch (flexDirection) {
            case FLEX_DIRECTION_ROW: // Intentional fall through
            case FLEX_DIRECTION_ROW_REVERSE:
                mode = MeasureSpec.getMode(heightMeasureSpec);
                size = MeasureSpec.getSize(heightMeasureSpec);
                break;
            case FLEX_DIRECTION_COLUMN: // Intentional fall through
            case FLEX_DIRECTION_COLUMN_REVERSE:
                mode = MeasureSpec.getMode(widthMeasureSpec);
                size = MeasureSpec.getSize(widthMeasureSpec);
                break;
            default:
                throw new IllegalArgumentException("Invalid flex direction: " + flexDirection);
        }
        if (mode == MeasureSpec.EXACTLY) {
            int totalCrossSize = getSumOfCrossSize();
            if (mFlexLines.size() == 1) {
                mFlexLines.get(0).crossSize = size;
                // alignContent property is valid only if the Flexbox has at least two lines
            } else if (mFlexLines.size() >= 2 && totalCrossSize < size) {
                switch (mAlignContent) {
                    case ALIGN_CONTENT_STRETCH: {
                        float freeSpaceUnit = (size - totalCrossSize) / (float) mFlexLines.size();
                        float accumulatedError = 0;
                        for (int i = 0; i < mFlexLines.size(); i++) {
                            FlexLine flexLine = mFlexLines.get(i);
                            float newCrossSizeAsFloat = flexLine.crossSize + freeSpaceUnit;
                            if (i == mFlexLines.size() - 1) {
                                newCrossSizeAsFloat += accumulatedError;
                                accumulatedError = 0;
                            }
                            int newCrossSize = Math.round(newCrossSizeAsFloat);
                            accumulatedError += (newCrossSizeAsFloat - newCrossSize);
                            if (accumulatedError > 1) {
                                newCrossSize += 1;
                                accumulatedError -= 1;
                            } else if (accumulatedError < -1) {
                                newCrossSize -= 1;
                                accumulatedError += 1;
                            }
                            flexLine.crossSize = newCrossSize;
                        }
                        break;
                    }
                    case ALIGN_CONTENT_SPACE_AROUND: {
                        // The value of free space along the cross axis which needs to be put on top
                        // and below the bottom of each flex line.
                        int spaceTopAndBottom = size - totalCrossSize;
                        // The number of spaces along the cross axis
                        int numberOfSpaces = mFlexLines.size() * 2;
                        spaceTopAndBottom = spaceTopAndBottom / numberOfSpaces;
                        List<FlexLine> newFlexLines = new ArrayList<>();
                        FlexLine dummySpaceFlexLine = new FlexLine();
                        dummySpaceFlexLine.crossSize = spaceTopAndBottom;
                        for (FlexLine flexLine : mFlexLines) {
                            newFlexLines.add(dummySpaceFlexLine);
                            newFlexLines.add(flexLine);
                            newFlexLines.add(dummySpaceFlexLine);
                        }
                        mFlexLines = newFlexLines;
                        break;
                    }
                    case ALIGN_CONTENT_SPACE_BETWEEN: {
                        // The value of free space along the cross axis between each flex line.
                        float spaceBetweenFlexLine = size - totalCrossSize;
                        int numberOfSpaces = mFlexLines.size() - 1;
                        spaceBetweenFlexLine = spaceBetweenFlexLine / (float) numberOfSpaces;
                        float accumulatedError = 0;
                        List<FlexLine> newFlexLines = new ArrayList<>();
                        for (int i = 0; i < mFlexLines.size(); i++) {
                            FlexLine flexLine = mFlexLines.get(i);
                            newFlexLines.add(flexLine);

                            if (i != mFlexLines.size() - 1) {
                                FlexLine dummySpaceFlexLine = new FlexLine();
                                if (i == mFlexLines.size() - 2) {
                                    // The last dummy space block in the flex container.
                                    // Adjust the cross size by the accumulated error.
                                    dummySpaceFlexLine.crossSize = Math
                                            .round(spaceBetweenFlexLine + accumulatedError);
                                    accumulatedError = 0;
                                } else {
                                    dummySpaceFlexLine.crossSize = Math.round(spaceBetweenFlexLine);
                                }
                                accumulatedError += (spaceBetweenFlexLine
                                        - dummySpaceFlexLine.crossSize);
                                if (accumulatedError > 1) {
                                    dummySpaceFlexLine.crossSize += 1;
                                    accumulatedError -= 1;
                                } else if (accumulatedError < -1) {
                                    dummySpaceFlexLine.crossSize -= 1;
                                    accumulatedError += 1;
                                }
                                newFlexLines.add(dummySpaceFlexLine);
                            }
                        }
                        mFlexLines = newFlexLines;
                        break;
                    }
                    case ALIGN_CONTENT_CENTER: {
                        int spaceAboveAndBottom = size - totalCrossSize;
                        spaceAboveAndBottom = spaceAboveAndBottom / 2;
                        List<FlexLine> newFlexLines = new ArrayList<>();
                        FlexLine dummySpaceFlexLine = new FlexLine();
                        dummySpaceFlexLine.crossSize = spaceAboveAndBottom;
                        for (int i = 0; i < mFlexLines.size(); i++) {
                            if (i == 0) {
                                newFlexLines.add(dummySpaceFlexLine);
                            }
                            FlexLine flexLine = mFlexLines.get(i);
                            newFlexLines.add(flexLine);
                            if (i == mFlexLines.size() - 1) {
                                newFlexLines.add(dummySpaceFlexLine);
                            }
                        }
                        mFlexLines = newFlexLines;
                        break;
                    }
                    case ALIGN_CONTENT_FLEX_END: {
                        int spaceTop = size - totalCrossSize;
                        FlexLine dummySpaceFlexLine = new FlexLine();
                        dummySpaceFlexLine.crossSize = spaceTop;
                        mFlexLines.add(0, dummySpaceFlexLine);
                        break;
                    }
                }
            }
        }
    }

    /**
     * Expand the view if the {@link #mAlignItems} attribute is set to {@link #ALIGN_ITEMS_STRETCH}
     * or {@link LayoutParams#ALIGN_SELF_STRETCH} is set to an individual child view.
     *
     * @param flexDirection the flex direction attribute
     * @param alignItems    the align items attribute
     * @see #getFlexDirection()
     * @see #setFlexDirection(int)
     * @see #getAlignItems()
     * @see #setAlignItems(int)
     * @see LayoutParams#alignSelf
     */
    private void stretchViews(int flexDirection, int alignItems) {
        if (alignItems == ALIGN_ITEMS_STRETCH) {
            int viewIndex = 0;
            for (FlexLine flexLine : mFlexLines) {
                for (int i = 0; i < flexLine.itemCount; i++, viewIndex++) {
                    View view = getReorderedChildAt(viewIndex);
                    LayoutParams lp = (LayoutParams) view.getLayoutParams();
                    if (lp.alignSelf != LayoutParams.ALIGN_SELF_AUTO &&
                            lp.alignSelf != LayoutParams.ALIGN_SELF_STRETCH) {
                        continue;
                    }
                    switch (flexDirection) {
                        case FLEX_DIRECTION_ROW: // Intentional fall through
                        case FLEX_DIRECTION_ROW_REVERSE:
                            stretchViewVertically(view, flexLine.crossSize);
                            break;
                        case FLEX_DIRECTION_COLUMN:
                        case FLEX_DIRECTION_COLUMN_REVERSE:
                            stretchViewHorizontally(view, flexLine.crossSize);
                            break;
                        default:
                            throw new IllegalArgumentException(
                                    "Invalid flex direction: " + flexDirection);
                    }
                }
            }
        } else {
            for (FlexLine flexLine : mFlexLines) {
                for (Integer index : flexLine.indicesAlignSelfStretch) {
                    View view = getReorderedChildAt(index);
                    switch (flexDirection) {
                        case FLEX_DIRECTION_ROW: // Intentional fall through
                        case FLEX_DIRECTION_ROW_REVERSE:
                            stretchViewVertically(view, flexLine.crossSize);
                            break;
                        case FLEX_DIRECTION_COLUMN:
                        case FLEX_DIRECTION_COLUMN_REVERSE:
                            stretchViewHorizontally(view, flexLine.crossSize);
                            break;
                        default:
                            throw new IllegalArgumentException(
                                    "Invalid flex direction: " + flexDirection);
                    }
                }
            }
        }
    }

    /**
     * Expand the view vertically to the size of the crossSize (considering the view margins)
     *
     * @param view      the View to be stretched
     * @param crossSize the cross size
     */
    private void stretchViewVertically(View view, int crossSize) {
        LayoutParams lp = (LayoutParams) view.getLayoutParams();
        int newHeight = crossSize - lp.topMargin - lp.bottomMargin;
        newHeight = Math.max(newHeight, 0);
        view.measure(MeasureSpec
                        .makeMeasureSpec(view.getMeasuredWidth(), MeasureSpec.EXACTLY),
                MeasureSpec.makeMeasureSpec(newHeight, MeasureSpec.EXACTLY));
    }

    /**
     * Expand the view horizontally to the size of the crossSize (considering the view margins)
     *
     * @param view      the View to be stretched
     * @param crossSize the cross size
     */
    private void stretchViewHorizontally(View view, int crossSize) {
        LayoutParams lp = (LayoutParams) view.getLayoutParams();
        int newWidth = crossSize - lp.leftMargin - lp.rightMargin;
        newWidth = Math.max(newWidth, 0);
        view.measure(MeasureSpec
                        .makeMeasureSpec(newWidth, MeasureSpec.EXACTLY),
                MeasureSpec.makeMeasureSpec(view.getMeasuredHeight(), MeasureSpec.EXACTLY));
    }

    /**
     * Set this FlexboxLayouts' width and height depending on the calculated size of main axis and
     * cross axis.
     *
     * @param flexDirection     the value of the flex direction
     * @param widthMeasureSpec  horizontal space requirements as imposed by the parent
     * @param heightMeasureSpec vertical space requirements as imposed by the parent
     * @param childState        the child state of the View
     * @see #getFlexDirection()
     * @see #setFlexDirection(int)
     */
    private void setMeasuredDimensionForFlex(@FlexDirection int flexDirection, int widthMeasureSpec,
            int heightMeasureSpec, int childState) {
        int widthMode = MeasureSpec.getMode(widthMeasureSpec);
        int widthSize = MeasureSpec.getSize(widthMeasureSpec);
        int heightMode = MeasureSpec.getMode(heightMeasureSpec);
        int heightSize = MeasureSpec.getSize(heightMeasureSpec);
        int calculatedMaxHeight;
        int calculatedMaxWidth;
        switch (flexDirection) {
            case FLEX_DIRECTION_ROW: // Intentional fall through
            case FLEX_DIRECTION_ROW_REVERSE:
                calculatedMaxHeight = getSumOfCrossSize() + getPaddingTop() + getPaddingBottom();
                calculatedMaxWidth = getLargestMainSize();
                break;
            case FLEX_DIRECTION_COLUMN: // Intentional fall through
            case FLEX_DIRECTION_COLUMN_REVERSE:
                calculatedMaxHeight = getLargestMainSize();
                calculatedMaxWidth = getSumOfCrossSize() + getPaddingLeft() + getPaddingRight();
                break;
            default:
                throw new IllegalArgumentException("Invalid flex direction: " + flexDirection);
        }

        int widthSizeAndState;
        switch (widthMode) {
            case MeasureSpec.EXACTLY:
                if (widthSize < calculatedMaxWidth) {
                    childState = ViewCompat
                            .combineMeasuredStates(childState, ViewCompat.MEASURED_STATE_TOO_SMALL);
                }
                widthSizeAndState = ViewCompat.resolveSizeAndState(widthSize, widthMeasureSpec,
                        childState);
                break;
            case MeasureSpec.AT_MOST: {
                if (widthSize < calculatedMaxWidth) {
                    childState = ViewCompat
                            .combineMeasuredStates(childState, ViewCompat.MEASURED_STATE_TOO_SMALL);
                } else {
                    widthSize = calculatedMaxWidth;
                }
                widthSizeAndState = ViewCompat.resolveSizeAndState(widthSize, widthMeasureSpec,
                        childState);
                break;
            }
            case MeasureSpec.UNSPECIFIED: {
                widthSizeAndState = ViewCompat
                        .resolveSizeAndState(calculatedMaxWidth, widthMeasureSpec, childState);
                break;
            }
            default:
                throw new IllegalStateException("Unknown width mode is set: " + widthMode);
        }
        int heightSizeAndState;
        switch (heightMode) {
            case MeasureSpec.EXACTLY:
                if (heightSize < calculatedMaxHeight) {
                    childState = ViewCompat.combineMeasuredStates(childState,
                            ViewCompat.MEASURED_STATE_TOO_SMALL
                                    >> ViewCompat.MEASURED_HEIGHT_STATE_SHIFT);
                }
                heightSizeAndState = ViewCompat.resolveSizeAndState(heightSize, heightMeasureSpec,
                        childState);
                break;
            case MeasureSpec.AT_MOST: {
                if (heightSize < calculatedMaxHeight) {
                    childState = ViewCompat.combineMeasuredStates(childState,
                            ViewCompat.MEASURED_STATE_TOO_SMALL
                                    >> ViewCompat.MEASURED_HEIGHT_STATE_SHIFT);
                } else {
                    heightSize = calculatedMaxHeight;
                }
                heightSizeAndState = ViewCompat.resolveSizeAndState(heightSize, heightMeasureSpec,
                        childState);
                break;
            }
            case MeasureSpec.UNSPECIFIED: {
                heightSizeAndState = ViewCompat.resolveSizeAndState(calculatedMaxHeight,
                        heightMeasureSpec, childState);
                break;
            }
            default:
                throw new IllegalStateException("Unknown height mode is set: " + heightMode);
        }
        setMeasuredDimension(widthSizeAndState, heightSizeAndState);
    }

    /**
     * Determine if a wrap is required (add a new flex line).
     *
     * @param flexWrap      the flexWrap attribute
     * @param mode          the width or height mode along the main axis direction
     * @param maxSize       the max size along the main axis direction
     * @param currentLength the accumulated current length
     * @param childLength   the length of a child view which is to be collected to the flex line
     * @param lp            the LayoutParams for the view being determined whether a new flex line
     *                      is needed
     * @return {@code true} if a wrap is required, {@code false} otherwise
     * @see #getFlexWrap()
     * @see #setFlexWrap(int)
     */
    private boolean isWrapRequired(int flexWrap, int mode, int maxSize,
            int currentLength, int childLength, LayoutParams lp) {
        if (flexWrap == FLEX_WRAP_NOWRAP) {
            return false;
        }
        if (lp.wrapBefore) {
            return true;
        }
        return (mode == MeasureSpec.EXACTLY || mode == MeasureSpec.AT_MOST) &&
                maxSize < currentLength + childLength;
    }

    /**
     * Retrieve the largest main size of all flex lines.
     *
     * @return the largest main size
     */
    private int getLargestMainSize() {
        int largestSize = Integer.MIN_VALUE;
        for (FlexLine flexLine : mFlexLines) {
            largestSize = Math.max(largestSize, flexLine.mainSize);
        }
        return largestSize;
    }

    /**
     * Retrieve the sum of the cross sizes of all flex lines.
     *
     * @return the sum of the cross sizes
     */
    private int getSumOfCrossSize() {
        int sum = 0;
        for (FlexLine flexLine : mFlexLines) {
            sum += flexLine.crossSize;
        }
        return sum;
    }

    @Override
    protected void onLayout(boolean changed, int left, int top, int right, int bottom) {
        int layoutDirection = ViewCompat.getLayoutDirection(this);
        boolean isRtl;
        switch (mFlexDirection) {
            case FLEX_DIRECTION_ROW:
                isRtl = layoutDirection == ViewCompat.LAYOUT_DIRECTION_RTL;
                layoutHorizontal(isRtl, left, top, right, bottom);
                break;
            case FLEX_DIRECTION_ROW_REVERSE:
                isRtl = layoutDirection != ViewCompat.LAYOUT_DIRECTION_RTL;
                layoutHorizontal(isRtl, left, top, right, bottom);
                break;
            case FLEX_DIRECTION_COLUMN:
                isRtl = layoutDirection == ViewCompat.LAYOUT_DIRECTION_RTL;
                if (mFlexWrap == FLEX_WRAP_WRAP_REVERSE) {
                    isRtl = !isRtl;
                }
                layoutVertical(isRtl, false, left, top, right, bottom);
                break;
            case FLEX_DIRECTION_COLUMN_REVERSE:
                isRtl = layoutDirection == ViewCompat.LAYOUT_DIRECTION_RTL;
                if (mFlexWrap == FLEX_WRAP_WRAP_REVERSE) {
                    isRtl = !isRtl;
                }
                layoutVertical(isRtl, true, left, top, right, bottom);
                break;
            default:
                throw new IllegalStateException("Invalid flex direction is set: " + mFlexDirection);
        }
    }

    /**
     * Sub method for {@link #onLayout(boolean, int, int, int, int)} when the
     * {@link #mFlexDirection} is either {@link #FLEX_DIRECTION_ROW} or
     * {@link #FLEX_DIRECTION_ROW_REVERSE}.
     *
     * @param isRtl  {@code true} if the horizontal layout direction is right to left, {@code
     *               false} otherwise.
     * @param left   the left position of this View
     * @param top    the top position of this View
     * @param right  the right position of this View
     * @param bottom the bottom position of this View
     * @see #getFlexWrap()
     * @see #setFlexWrap(int)
     * @see #getJustifyContent()
     * @see #setJustifyContent(int)
     * @see #getAlignItems()
     * @see #setAlignItems(int)
     * @see LayoutParams#alignSelf
     */
    private void layoutHorizontal(boolean isRtl, int left, int top, int right, int bottom) {
        int paddingLeft = getPaddingLeft();
        int paddingRight = getPaddingRight();
        // Use float to reduce the round error that may happen in when justifyContent ==
        // SPACE_BETWEEN or SPACE_AROUND
        float childLeft;
        int currentViewIndex = 0;

        int height = bottom - top;
        int width = right - left;
        // childBottom is used if the mFlexWrap is FLEX_WRAP_WRAP_REVERSE otherwise
        // childTop is used to align the vertical position of the children views.
        int childBottom = height - getPaddingBottom();
        int childTop = getPaddingTop();

        // Used only for RTL layout
        // Use float to reduce the round error that may happen in when justifyContent ==
        // SPACE_BETWEEN or SPACE_AROUND
        float childRight;
        for (FlexLine flexLine : mFlexLines) {
            float spaceBetweenItem = 0f;
            switch (mJustifyContent) {
                case JUSTIFY_CONTENT_FLEX_START:
                    childLeft = paddingLeft;
                    childRight = width - paddingRight;
                    break;
                case JUSTIFY_CONTENT_FLEX_END:
                    childLeft = width - flexLine.mainSize + paddingRight;
                    childRight = flexLine.mainSize - paddingLeft;
                    break;
                case JUSTIFY_CONTENT_CENTER:
                    childLeft = paddingLeft + (width - flexLine.mainSize) / 2f;
                    childRight = width - paddingRight - (width - flexLine.mainSize) / 2f;
                    break;
                case JUSTIFY_CONTENT_SPACE_AROUND:
                    if (flexLine.itemCount != 0) {
                        spaceBetweenItem = (width - flexLine.mainSize) / (float) flexLine.itemCount;
                    }
                    childLeft = paddingLeft + spaceBetweenItem / 2f;
                    childRight = width - paddingRight - spaceBetweenItem / 2f;
                    break;
                case JUSTIFY_CONTENT_SPACE_BETWEEN:
                    childLeft = paddingLeft;
                    float denominator = flexLine.itemCount != 1 ? flexLine.itemCount - 1 : 1f;
                    spaceBetweenItem = (width - flexLine.mainSize) / denominator;
                    childRight = width - paddingRight;
                    break;
                default:
                    throw new IllegalStateException(
                            "Invalid justifyContent is set: " + mJustifyContent);
            }
            spaceBetweenItem = Math.max(spaceBetweenItem, 0);

            for (int i = 0; i < flexLine.itemCount; i++) {
                View child = getReorderedChildAt(currentViewIndex);
                if (child == null) {
                    continue;
                } else if (child.getVisibility() == View.GONE) {
                    currentViewIndex++;
                    continue;
                }
                LayoutParams lp = ((LayoutParams) child.getLayoutParams());
                childLeft += lp.leftMargin;
                childRight -= lp.rightMargin;
                if (mFlexWrap == FLEX_WRAP_WRAP_REVERSE) {
                    if (isRtl) {
                        layoutSingleChildHorizontal(child, flexLine, mFlexWrap, mAlignItems,
                                Math.round(childRight) - child.getMeasuredWidth(),
                                childBottom - child.getMeasuredHeight(), Math.round(childRight),
                                childBottom);
                    } else {
                        layoutSingleChildHorizontal(child, flexLine, mFlexWrap, mAlignItems,
                                Math.round(childLeft), childBottom - child.getMeasuredHeight(),
                                Math.round(childLeft) + child.getMeasuredWidth(),
                                childBottom);
                    }
                } else {
                    if (isRtl) {
                        layoutSingleChildHorizontal(child, flexLine, mFlexWrap, mAlignItems,
                                Math.round(childRight) - child.getMeasuredWidth(), childTop,
                                Math.round(childRight), childTop + child.getMeasuredHeight());
                    } else {
                        layoutSingleChildHorizontal(child, flexLine, mFlexWrap, mAlignItems,
                                Math.round(childLeft), childTop,
                                Math.round(childLeft) + child.getMeasuredWidth(),
                                childTop + child.getMeasuredHeight());
                    }
                }
                childLeft += child.getMeasuredWidth() + spaceBetweenItem + lp.rightMargin;
                childRight -= child.getMeasuredWidth() + spaceBetweenItem + lp.leftMargin;
                currentViewIndex++;
            }
            childTop += flexLine.crossSize;
            childBottom -= flexLine.crossSize;
        }
    }

    /**
     * Place a single View when the layout direction is horizontal ({@link #mFlexDirection} is
     * either {@link #FLEX_DIRECTION_ROW} or {@link #FLEX_DIRECTION_ROW_REVERSE}).
     *
     * @param view       the View to be placed
     * @param flexLine   the {@link FlexLine} where the View belongs to
     * @param flexWrap   the flex wrap attribute of this FlexboxLayout
     * @param alignItems the align items attribute of this FlexboxLayout
     * @param left       the left position of the View, which the View's margin is already taken
     *                   into account
     * @param top        the top position of the flex line where the View belongs to. The actual
     *                   View's top position is shifted depending on the flexWrap and alignItems
     *                   attributes
     * @param right      the right position of the View, which the View's margin is already taken
     *                   into account
     * @param bottom     the bottom position of the flex line where the View belongs to. The actual
     *                   View's bottom position is shifted depending on the flexWrap and alignItems
     *                   attributes
     * @see #getAlignItems()
     * @see #setAlignItems(int)
     * @see LayoutParams#alignSelf
     */
    private void layoutSingleChildHorizontal(View view, FlexLine flexLine, @FlexWrap int flexWrap,
            int alignItems, int left, int top, int right, int bottom) {
        LayoutParams lp = (LayoutParams) view.getLayoutParams();
        if (lp.alignSelf != LayoutParams.ALIGN_SELF_AUTO) {
            // Expecting the values for alignItems and alignSelf match except for ALIGN_SELF_AUTO.
            // Assigning the alignSelf value as alignItems should work.
            alignItems = lp.alignSelf;
        }
        int crossSize = flexLine.crossSize;
        switch (alignItems) {
            case ALIGN_ITEMS_FLEX_START: // Intentional fall through
            case ALIGN_ITEMS_STRETCH:
                if (flexWrap != FLEX_WRAP_WRAP_REVERSE) {
                    view.layout(left, top + lp.topMargin, right, bottom + lp.topMargin);
                } else {
                    view.layout(left, top - lp.bottomMargin, right, bottom - lp.bottomMargin);
                }
                break;
            case ALIGN_ITEMS_BASELINE:
                if (flexWrap != FLEX_WRAP_WRAP_REVERSE) {
                    int marginTop = flexLine.maxBaseline - view.getBaseline();
                    marginTop = Math.max(marginTop, lp.topMargin);
                    view.layout(left, top + marginTop, right, bottom + marginTop);
                } else {
                    int marginBottom = flexLine.maxBaseline - view.getMeasuredHeight() + view
                            .getBaseline();
                    marginBottom = Math.max(marginBottom, lp.bottomMargin);
                    view.layout(left, top - marginBottom, right, bottom - marginBottom);
                }
                break;
            case ALIGN_ITEMS_FLEX_END:
                if (flexWrap != FLEX_WRAP_WRAP_REVERSE) {
                    view.layout(left,
                            top + crossSize - view.getMeasuredHeight() - lp.bottomMargin,
                            right, top + crossSize - lp.bottomMargin);
                } else {
                    // If the flexWrap == FLEX_WRAP_WRAP_REVERSE, the direction of the
                    // flexEnd is flipped (from top to bottom).
                    view.layout(left, top - crossSize + view.getMeasuredHeight() + lp.topMargin,
                            right, bottom - crossSize + view.getMeasuredHeight() + lp.topMargin);
                }
                break;
            case ALIGN_ITEMS_CENTER:
                int topFromCrossAxis = (crossSize - view.getMeasuredHeight()) / 2;
                if (flexWrap != FLEX_WRAP_WRAP_REVERSE) {
                    view.layout(left, top + topFromCrossAxis + lp.topMargin - lp.bottomMargin,
                            right, top + topFromCrossAxis + view.getMeasuredHeight() + lp.topMargin
                                    - lp.bottomMargin);
                } else {
                    view.layout(left, top - topFromCrossAxis + lp.topMargin - lp.bottomMargin,
                            right, top - topFromCrossAxis + view.getMeasuredHeight() + lp.topMargin
                                    - lp.bottomMargin);
                }
                break;
        }
    }

    /**
     * Sub method for {@link #onLayout(boolean, int, int, int, int)} when the
     * {@link #mFlexDirection} is either {@link #FLEX_DIRECTION_COLUMN} or
     * {@link #FLEX_DIRECTION_COLUMN_REVERSE}.
     *
     * @param isRtl           {@code true} if the horizontal layout direction is right to left,
     *                        {@code false}
     *                        otherwise
     * @param fromBottomToTop {@code true} if the layout direction is bottom to top, {@code false}
     *                        otherwise
     * @param left            the left position of this View
     * @param top             the top position of this View
     * @param right           the right position of this View
     * @param bottom          the bottom position of this View
     * @see #getFlexWrap()
     * @see #setFlexWrap(int)
     * @see #getJustifyContent()
     * @see #setJustifyContent(int)
     * @see #getAlignItems()
     * @see #setAlignItems(int)
     * @see LayoutParams#alignSelf
     */
    private void layoutVertical(boolean isRtl, boolean fromBottomToTop, int left, int top,
            int right, int bottom) {
        int paddingTop = getPaddingTop();
        int paddingBottom = getPaddingBottom();

        int paddingRight = getPaddingRight();
        int childLeft = getPaddingLeft();
        int currentViewIndex = 0;

        int width = right - left;
        int height = bottom - top;
        // childRight is used if the mFlexWrap is FLEX_WRAP_WRAP_REVERSE otherwise
        // childLeft is used to align the horizontal position of the children views.
        int childRight = width - paddingRight;

        // Use float to reduce the round error that may happen in when justifyContent ==
        // SPACE_BETWEEN or SPACE_AROUND
        float childTop;

        // Used only for if the direction is from bottom to top
        float childBottom;
        for (FlexLine flexLine : mFlexLines) {
            float spaceBetweenItem = 0f;
            switch (mJustifyContent) {
                case JUSTIFY_CONTENT_FLEX_START:
                    childTop = paddingTop;
                    childBottom = height - paddingBottom;
                    break;
                case JUSTIFY_CONTENT_FLEX_END:
                    childTop = height - flexLine.mainSize + paddingBottom;
                    childBottom = flexLine.mainSize - paddingTop;
                    break;
                case JUSTIFY_CONTENT_CENTER:
                    childTop = paddingTop + (height - flexLine.mainSize) / 2f;
                    childBottom = height - paddingBottom - (height - flexLine.mainSize) / 2f;
                    break;
                case JUSTIFY_CONTENT_SPACE_AROUND:
                    if (flexLine.itemCount != 0) {
                        spaceBetweenItem = (height - flexLine.mainSize)
                                / (float) flexLine.itemCount;
                    }
                    childTop = paddingTop + spaceBetweenItem / 2f;
                    childBottom = height - paddingBottom - spaceBetweenItem / 2f;
                    break;
                case JUSTIFY_CONTENT_SPACE_BETWEEN:
                    childTop = paddingTop;
                    float denominator = flexLine.itemCount != 1 ? flexLine.itemCount - 1 : 1f;
                    spaceBetweenItem = (height - flexLine.mainSize) / denominator;
                    childBottom = height - paddingBottom;
                    break;
                default:
                    throw new IllegalStateException(
                            "Invalid justifyContent is set: " + mJustifyContent);
            }
            spaceBetweenItem = Math.max(spaceBetweenItem, 0);

            for (int i = 0; i < flexLine.itemCount; i++) {
                View child = getReorderedChildAt(currentViewIndex);
                if (child == null) {
                    continue;
                } else if (child.getVisibility() == View.GONE) {
                    currentViewIndex++;
                    continue;
                }
                LayoutParams lp = ((LayoutParams) child.getLayoutParams());
                childTop += lp.topMargin;
                childBottom -= lp.bottomMargin;
                if (isRtl) {
                    if (fromBottomToTop) {
                        layoutSingleChildVertical(child, flexLine, true, mAlignItems,
                                childRight - child.getMeasuredWidth(),
                                Math.round(childBottom) - child.getMeasuredHeight(), childRight,
                                Math.round(childBottom));
                    } else {
                        layoutSingleChildVertical(child, flexLine, true, mAlignItems,
                                childRight - child.getMeasuredWidth(), Math.round(childTop),
                                childRight, Math.round(childTop) + child.getMeasuredHeight());
                    }
                } else {
                    if (fromBottomToTop) {
                        layoutSingleChildVertical(child, flexLine, false, mAlignItems,
                                childLeft, Math.round(childBottom) - child.getMeasuredHeight(),
                                childLeft + child.getMeasuredWidth(), Math.round(childBottom));
                    } else {
                        layoutSingleChildVertical(child, flexLine, false, mAlignItems,
                                childLeft, Math.round(childTop),
                                childLeft + child.getMeasuredWidth(),
                                Math.round(childTop) + child.getMeasuredHeight());
                    }
                }
                childTop += child.getMeasuredHeight() + spaceBetweenItem + lp.bottomMargin;
                childBottom -= child.getMeasuredHeight() + spaceBetweenItem + lp.topMargin;
                currentViewIndex++;
            }
            childLeft += flexLine.crossSize;
            childRight -= flexLine.crossSize;
        }
    }

    /**
     * Place a single View when the layout direction is vertical ({@link #mFlexDirection} is
     * either {@link #FLEX_DIRECTION_COLUMN} or {@link #FLEX_DIRECTION_COLUMN_REVERSE}).
     *
     * @param view       the View to be placed
     * @param flexLine   the {@link FlexLine} where the View belongs to
     * @param isRtl      {@code true} if the layout direction is right to left, {@code false}
     *                   otherwise
     * @param alignItems the align items attribute of this FlexboxLayout
     * @param left       the left position of the flex line where the View belongs to. The actual
     *                   View's left position is shifted depending on the isRtl and alignItems
     *                   attributes
     * @param top        the top position of the View, which the View's margin is already taken
     *                   into account
     * @param right      the right position of the flex line where the View belongs to. The actual
     *                   View's right position is shifted depending on the isRtl and alignItems
     *                   attributes
     * @param bottom     the bottom position of the View, which the View's margin is already taken
     *                   into account
     * @see #getAlignItems()
     * @see #setAlignItems(int)
     * @see LayoutParams#alignSelf
     */
    private void layoutSingleChildVertical(View view, FlexLine flexLine, boolean isRtl,
            int alignItems, int left, int top, int right, int bottom) {
        LayoutParams lp = (LayoutParams) view.getLayoutParams();
        if (lp.alignSelf != LayoutParams.ALIGN_SELF_AUTO) {
            // Expecting the values for alignItems and alignSelf match except for ALIGN_SELF_AUTO.
            // Assigning the alignSelf value as alignItems should work.
            alignItems = lp.alignSelf;
        }
        int crossSize = flexLine.crossSize;
        switch (alignItems) {
            case ALIGN_ITEMS_FLEX_START: // Intentional fall through
            case ALIGN_ITEMS_STRETCH: // Intentional fall through
            case ALIGN_ITEMS_BASELINE:
                if (!isRtl) {
                    view.layout(left + lp.leftMargin, top, right + lp.leftMargin, bottom);
                } else {
                    view.layout(left - lp.rightMargin, top, right - lp.rightMargin, bottom);
                }
                break;
            case ALIGN_ITEMS_FLEX_END:
                if (!isRtl) {
                    view.layout(left + crossSize - view.getMeasuredWidth() - lp.rightMargin,
                            top, right + crossSize - view.getMeasuredWidth() - lp.rightMargin,
                            bottom);
                } else {
                    // If the flexWrap == FLEX_WRAP_WRAP_REVERSE, the direction of the
                    // flexEnd is flipped (from left to right).
                    view.layout(left - crossSize + view.getMeasuredWidth() + lp.leftMargin, top,
                            right - crossSize + view.getMeasuredWidth() + lp.leftMargin,
                            bottom);
                }
                break;
            case ALIGN_ITEMS_CENTER:
                int leftFromCrossAxis = (crossSize - view.getMeasuredWidth()) / 2;
                if (!isRtl) {
                    view.layout(left + leftFromCrossAxis + lp.leftMargin - lp.rightMargin,
                            top, right + leftFromCrossAxis + lp.leftMargin - lp.rightMargin,
                            bottom);
                } else {
                    view.layout(left - leftFromCrossAxis + lp.leftMargin - lp.rightMargin,
                            top, right - leftFromCrossAxis + lp.leftMargin - lp.rightMargin,
                            bottom);
                }
                break;
        }
    }

    @Override
    protected boolean checkLayoutParams(ViewGroup.LayoutParams p) {
        return p instanceof FlexboxLayout.LayoutParams;
    }

    @Override
    public LayoutParams generateLayoutParams(AttributeSet attrs) {
        return new FlexboxLayout.LayoutParams(getContext(), attrs);
    }

    @Override
    protected ViewGroup.LayoutParams generateLayoutParams(ViewGroup.LayoutParams p) {
        return new LayoutParams(p);
    }

    @FlexDirection
    public int getFlexDirection() {
        return mFlexDirection;
    }

    public void setFlexDirection(@FlexDirection int flexDirection) {
        if (mFlexDirection != flexDirection) {
            mFlexDirection = flexDirection;
            requestLayout();
        }
    }

    @FlexWrap
    public int getFlexWrap() {
        return mFlexWrap;
    }

    public void setFlexWrap(@FlexWrap int flexWrap) {
        if (mFlexWrap != flexWrap) {
            mFlexWrap = flexWrap;
            requestLayout();
        }
    }

    @JustifyContent
    public int getJustifyContent() {
        return mJustifyContent;
    }

    public void setJustifyContent(@JustifyContent int justifyContent) {
        if (mJustifyContent != justifyContent) {
            mJustifyContent = justifyContent;
            requestLayout();
        }
    }

    @AlignItems
    public int getAlignItems() {
        return mAlignItems;
    }

    public void setAlignItems(@AlignItems int alignItems) {
        if (mAlignItems != alignItems) {
            mAlignItems = alignItems;
            requestLayout();
        }
    }

    @AlignContent
    public int getAlignContent() {
        return mAlignContent;
    }

    public void setAlignContent(@AlignContent int alignContent) {
        if (mAlignContent != alignContent) {
            mAlignContent = alignContent;
            requestLayout();
        }
    }

    /**
     * Per child parameters for children views of the {@link FlexboxLayout}.
     */
    public static class LayoutParams extends ViewGroup.MarginLayoutParams {

        private static final int ORDER_DEFAULT = 1;

        private static final float FLEX_GROW_DEFAULT = 0f;

        private static final float FLEX_SHRINK_DEFAULT = 1f;

        public static final float FLEX_BASIS_PERCENT_DEFAULT = -1f;

        public static final int ALIGN_SELF_AUTO = -1;

        public static final int ALIGN_SELF_FLEX_START = ALIGN_ITEMS_FLEX_START;

        public static final int ALIGN_SELF_FLEX_END = ALIGN_ITEMS_FLEX_END;

        public static final int ALIGN_SELF_CENTER = ALIGN_ITEMS_CENTER;

        public static final int ALIGN_SELF_BASELINE = ALIGN_ITEMS_BASELINE;

        public static final int ALIGN_SELF_STRETCH = ALIGN_ITEMS_STRETCH;

        private static final int MAX_SIZE = Integer.MAX_VALUE & ViewCompat.MEASURED_SIZE_MASK;

        /**
         * This attribute can change the ordering of the children views are laid out.
         * By default, children are displayed and laid out in the same order as they appear in the
         * layout XML. If not specified, {@link #ORDER_DEFAULT} is set as a default value.
         */
        public int order = ORDER_DEFAULT;

        /**
         * This attribute determines how much this child will grow if positive free space is
         * distributed relative to the rest of other flex items included in the same flex line.
         * If not specified, {@link #FLEX_GROW_DEFAULT} is set as a default value.
         */
        public float flexGrow = FLEX_GROW_DEFAULT;

        /**
         * This attributes determines how much this child will shrink is negative free space is
         * distributed relative to the rest of other flex items included in the same flex line.
         * If not specified, {@link #FLEX_SHRINK_DEFAULT} is set as a default value.
         */
        public float flexShrink = FLEX_SHRINK_DEFAULT;

        /**
         * This attributes determines the alignment along the cross axis (perpendicular to the
         * main axis). The alignment in the same direction can be determined by the
         * {@link #mAlignItems} in the parent, but if this is set to other than
         * {@link #ALIGN_SELF_AUTO}, the cross axis alignment is overridden for this child.
         * The value needs to be one of the values in ({@link #ALIGN_SELF_AUTO},
         * {@link #ALIGN_SELF_STRETCH}, {@link #ALIGN_SELF_FLEX_START}, {@link
         * #ALIGN_SELF_FLEX_END}, {@link #ALIGN_SELF_CENTER}, or {@link #ALIGN_SELF_BASELINE}).
         * If not specified, {@link #ALIGN_SELF_AUTO} is set as a default value.
         */
        public int alignSelf = ALIGN_SELF_AUTO;

        /**
         * The initial flex item length in a fraction format relative to its parent.
         * The initial main size of this child View is trying to be expanded as the specified
         * fraction against the parent main size.
         * If this value is set, the length specified from layout_width
         * (or layout_height) is overridden by the calculated value from this attribute.
         * This attribute is only effective when the parent's MeasureSpec mode is
         * MeasureSpec.EXACTLY. The default value is {@link #FLEX_BASIS_PERCENT_DEFAULT}, which
         * means not set.
         */
        public float flexBasisPercent = FLEX_BASIS_PERCENT_DEFAULT;

        /**
         * This attribute determines the minimum width the child can shrink to.
         */
        public int minWidth;

        /**
         * This attribute determines the minimum height the child can shrink to.
         */
        public int minHeight;

        /**
         * This attribute determines the maximum width the child can expand to.
         */
        public int maxWidth = MAX_SIZE;

        /**
         * This attribute determines the maximum height the child can expand to.
         */
        public int maxHeight = MAX_SIZE;

        /**
         * This attribute forces a flex line wrapping. i.e. if this is set to {@code true} for a
         * flex item, the item will become the first item of the new flex line. (A wrapping happens
         * regardless of the flex items being processed in the the previous flex line)
         * This attribute is ignored if the flex_wrap attribute is set as nowrap.
         * The equivalent attribute isn't defined in the original CSS Flexible Box Module
         * specification, but having this attribute is useful for Android developers to flatten
         * the layouts when building a grid like layout or for a situation where developers want
         * to put a new flex line to make a semantic difference from the previous one, etc.
         */
        public boolean wrapBefore;

        public LayoutParams(Context context, AttributeSet attrs) {
            super(context, attrs);

            TypedArray a = context
                    .obtainStyledAttributes(attrs, R.styleable.FlexboxLayout_Layout);
            order = a.getInt(R.styleable.FlexboxLayout_Layout_layout_order, ORDER_DEFAULT);
            flexGrow = a
                    .getFloat(R.styleable.FlexboxLayout_Layout_layout_flexGrow, FLEX_GROW_DEFAULT);
            flexShrink = a.getFloat(R.styleable.FlexboxLayout_Layout_layout_flexShrink,
                    FLEX_SHRINK_DEFAULT);
            alignSelf = a
                    .getInt(R.styleable.FlexboxLayout_Layout_layout_alignSelf, ALIGN_SELF_AUTO);
            flexBasisPercent = a
                    .getFraction(R.styleable.FlexboxLayout_Layout_layout_flexBasisPercent, 1, 1,
                            FLEX_BASIS_PERCENT_DEFAULT);
            minWidth = a.getDimensionPixelSize(R.styleable.FlexboxLayout_Layout_layout_minWidth, 0);
            minHeight = a
                    .getDimensionPixelSize(R.styleable.FlexboxLayout_Layout_layout_minHeight, 0);
            maxWidth = a.getDimensionPixelSize(R.styleable.FlexboxLayout_Layout_layout_maxWidth,
                    MAX_SIZE);
            maxHeight = a.getDimensionPixelSize(R.styleable.FlexboxLayout_Layout_layout_maxHeight,
                    MAX_SIZE);
            wrapBefore = a.getBoolean(R.styleable.FlexboxLayout_Layout_layout_wrapBefore, false);
            a.recycle();
        }

        public LayoutParams(ViewGroup.LayoutParams source) {
            super(source);
        }

        public LayoutParams(int width, int height) {
            super(new ViewGroup.LayoutParams(width, height));
        }
    }

    /**
     * A class that is used for calculating the view order which view's indices and order
     * properties from Flexbox are taken into account.
     */
    private static class Order implements Comparable<Order> {

        /** {@link View}'s index */
        int index;

        /** order property in the Flexbox */
        int order;

        @Override
        public int compareTo(@NonNull Order another) {
            if (order != another.order) {
                return order - another.order;
            }
            return index - another.index;
        }

        @Override
        public String toString() {
            return "Order{" +
                    "order=" + order +
                    ", index=" + index +
                    '}';
        }
    }

    /**
     * Holds properties related to a single Flex line.
     */
    private static class FlexLine {

        int mainSize;

        int crossSize;

        int itemCount;

        /** The sum of the flexGrow properties of the children included in this flex line */
        float totalFlexGrow;

        /** The sum of the flexShrink properties of the children included in this flex line */
        float totalFlexShrink;

        /**
         * The largest value of the individual child's baseline (obtained by View#getBaseline()
         * if the {@link #mAlignItems} value is not {@link #ALIGN_ITEMS_BASELINE} or the flex
         * direction is vertical, this value is not used.
         * If the alignment direction is from the bottom to top,
         * (e.g. flexWrap == FLEX_WRAP_WRAP_REVERSE and flexDirection == FLEX_DIRECTION_ROW)
         * store this value from the distance from the bottom of the view minus baseline.
         * (Calculated as view.getMeasuredHeight() - view.getBaseline - LayoutParams.bottomMargin)
         */
        int maxBaseline;

        /**
         * Store the indices of the children views whose alignSelf property is stretch.
         * The stored indices are the absolute indices including all children in the Flexbox,
         * not the relative indices in this flex line.
         */
        List<Integer> indicesAlignSelfStretch = new ArrayList<>();
    }
}<|MERGE_RESOLUTION|>--- conflicted
+++ resolved
@@ -517,14 +517,9 @@
                 flexLine.crossSize = Math.max(flexLine.crossSize, largestHeightInRow);
 
                 if (isWrapRequired(mFlexWrap, widthMode, widthSize, flexLine.mainSize,
-<<<<<<< HEAD
-                        child.getMeasuredWidth(), lp)) {
-                    flexLine.mainSize += (paddingStart + paddingEnd);
-=======
                         child.getMeasuredWidth() + lp.leftMargin
                                 + lp.rightMargin, lp)) {
                     flexLine.mainSize += paddingEnd;
->>>>>>> 0ee68be9
                     mFlexLines.add(flexLine);
                     heightUsed += flexLine.crossSize;
 
@@ -693,14 +688,9 @@
             flexLine.crossSize = Math.max(flexLine.crossSize, largestWidthInColumn);
 
             if (isWrapRequired(mFlexWrap, heightMode, heightSize, flexLine.mainSize,
-<<<<<<< HEAD
-                    child.getMeasuredHeight(), lp)) {
-                flexLine.mainSize += (paddingTop + paddingBottom);
-=======
                     child.getMeasuredHeight() + lp.topMargin
                                 + lp.bottomMargin, lp)) {
                 flexLine.mainSize += paddingBottom;
->>>>>>> 0ee68be9
                 mFlexLines.add(flexLine);
                 widthUsed += flexLine.crossSize;
 
