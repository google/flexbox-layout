--- conflicted
+++ resolved
@@ -18,10 +18,7 @@
 
 import android.content.Context;
 import android.content.res.TypedArray;
-<<<<<<< HEAD
-=======
 import android.graphics.Canvas;
->>>>>>> 6d9dd660
 import android.graphics.drawable.Drawable;
 import android.support.annotation.IntDef;
 import android.support.annotation.NonNull;
@@ -549,7 +546,6 @@
                     flexLine.indicesAlignSelfStretch.add(i);
                 }
 
-
                 int childWidth = lp.width;
                 if (lp.flexBasisPercent != LayoutParams.FLEX_BASIS_PERCENT_DEFAULT
                         && widthMode == MeasureSpec.EXACTLY) {
@@ -584,7 +580,7 @@
 
                 if (isWrapRequired(mFlexWrap, widthMode, widthSize, flexLine.mainSize,
                         child.getMeasuredWidth() + lp.leftMargin + lp.rightMargin, lp,
-                        mFlexDirection)) {
+                        mFlexDirection, i, indexInFlexLine)) {
                     if (flexLine.itemCount > 0) {
                         addFlexLine(flexLine, mFlexDirection);
                     }
@@ -606,8 +602,10 @@
                 // later
                 flexLine.crossSize = Math.max(flexLine.crossSize, largestHeightInRow);
 
+                // Check if the beginning or middle divider is required for the flex item
                 if (hasDividerBeforeChildAt(i, indexInFlexLine, mFlexDirection)) {
                     flexLine.mainSize += mDividerVerticalWidth;
+                    flexLine.dividerLengthInMainSize += mDividerVerticalWidth;
                 }
 
                 if (mFlexWrap != FLEX_WRAP_WRAP_REVERSE) {
@@ -744,7 +742,7 @@
 
             if (isWrapRequired(mFlexWrap, heightMode, heightSize, flexLine.mainSize,
                     child.getMeasuredHeight() + lp.topMargin + lp.bottomMargin, lp,
-                    mFlexDirection)) {
+                    mFlexDirection, i, indexInFlexLine)) {
                 if (flexLine.itemCount > 0) {
                     addFlexLine(flexLine, mFlexDirection);
                 }
@@ -769,7 +767,6 @@
             if (hasDividerBeforeChildAt(i, indexInFlexLine, mFlexDirection)) {
                 flexLine.mainSize += mDividerHorizontalHeight;
             }
-
             addFlexLineIfLastFlexItem(i, childCount, flexLine, mFlexDirection);
         }
 
@@ -822,8 +819,6 @@
         if (childIndex == childCount - 1 && flexLine.itemCount != 0) {
             // Add the flex line if this item is the last item
             addFlexLine(flexLine, flexDirection);
-<<<<<<< HEAD
-=======
         }
     }
 
@@ -833,26 +828,12 @@
         if (isMainAxisDirectionHorizontal(flexDirection)) {
             if ((mDividerModeVertical & SHOW_DIVIDER_END) > 0) {
                 flexLine.mainSize += mDividerVerticalWidth;
+                flexLine.dividerLengthInMainSize += mDividerVerticalWidth;
             }
         } else {
             if ((mDividerModeHorizontal & SHOW_DIVIDER_END) > 0) {
                 flexLine.mainSize += mDividerHorizontalHeight;
-            }
->>>>>>> 6d9dd660
-        }
-        mFlexLines.add(flexLine);
-    }
-
-    private void addFlexLine(FlexLine flexLine, @FlexDirection int flexDirection) {
-        // The size of the end divider isn't added until the flexLine is added to the flex container
-        // take the divider width (or height) into account when adding the flex line.
-        if (isMainAxisDirectionHorizontal(flexDirection)) {
-            if ((mDividerModeVertical & SHOW_DIVIDER_END) > 0) {
-                flexLine.mainSize += mDividerVerticalWidth;
-            }
-        } else {
-            if ((mDividerModeHorizontal & SHOW_DIVIDER_END) > 0) {
-                flexLine.mainSize += mDividerHorizontalHeight;
+                flexLine.dividerLengthInMainSize += mDividerHorizontalHeight;
             }
         }
         mFlexLines.add(flexLine);
@@ -938,7 +919,7 @@
         int sizeBeforeExpand = flexLine.mainSize;
         boolean needsReexpand = false;
         float unitSpace = (maxMainSize - flexLine.mainSize) / flexLine.totalFlexGrow;
-        flexLine.mainSize = paddingAlongMainAxis;
+        flexLine.mainSize = paddingAlongMainAxis + flexLine.dividerLengthInMainSize;
         float accumulatedRoundError = 0;
         for (int i = 0; i < flexLine.itemCount; i++) {
             View child = getReorderedChildAt(childIndex);
@@ -1058,7 +1039,7 @@
         boolean needsReshrink = false;
         float unitShrink = (flexLine.mainSize - maxMainSize) / flexLine.totalFlexShrink;
         float accumulatedRoundError = 0;
-        flexLine.mainSize = paddingAlongMainAxis;
+        flexLine.mainSize = paddingAlongMainAxis + flexLine.dividerLengthInMainSize;
         for (int i = 0; i < flexLine.itemCount; i++) {
             View child = getReorderedChildAt(childIndex);
             if (child == null) {
@@ -1412,12 +1393,8 @@
             case FLEX_DIRECTION_ROW_REVERSE:
                 // The flex container size along the cross axis is considered to include divider
                 // lengths along the cross axis, thus passing true to the getSumOfCrossSize method
-<<<<<<< HEAD
-                calculatedMaxHeight = getSumOfCrossSize(true) + getPaddingTop() + getPaddingBottom();
-=======
                 calculatedMaxHeight = getSumOfCrossSize(true) + getPaddingTop()
                         + getPaddingBottom();
->>>>>>> 6d9dd660
                 calculatedMaxWidth = getLargestMainSize();
                 break;
             case FLEX_DIRECTION_COLUMN: // Intentional fall through
@@ -1509,7 +1486,8 @@
      */
     private boolean isWrapRequired(int flexWrap, int mode, int maxSize,
             int currentLength, int childLength, LayoutParams lp,
-            @FlexDirection int flexDirection) {
+            @FlexDirection int flexDirection, int childAbsoluteIndex,
+            int childRelativeIndexInFlexLine) {
         if (flexWrap == FLEX_WRAP_NOWRAP) {
             return false;
         }
@@ -1517,10 +1495,18 @@
             return true;
         }
         if (isMainAxisDirectionHorizontal(flexDirection)) {
+            if (hasDividerBeforeChildAt(childAbsoluteIndex, childRelativeIndexInFlexLine,
+                    flexDirection)) {
+                childLength += mDividerVerticalWidth;
+            }
             if ((mDividerModeVertical & SHOW_DIVIDER_END) > 0) {
                 childLength += mDividerVerticalWidth;
             }
         } else {
+            if (hasDividerBeforeChildAt(childAbsoluteIndex, childRelativeIndexInFlexLine,
+                    flexDirection)) {
+                childLength += mDividerHorizontalHeight;
+            }
             if ((mDividerModeHorizontal & SHOW_DIVIDER_END) > 0) {
                 childLength += mDividerHorizontalHeight;
             }
@@ -1544,12 +1530,6 @@
 
     /**
      * Retrieve the sum of the cross sizes of all flex lines including divider lengths.
-<<<<<<< HEAD
-     *
-     * @param includeDividerLength When set to {@code true}, the result will include the sum of
-     *                             lengths of dividers along the cross axis.
-=======
->>>>>>> 6d9dd660
      *
      * @param includeDividerLength When set to {@code true}, the result will include the sum of
      *                             lengths of dividers along the cross axis.
@@ -1750,6 +1730,11 @@
                 childLeft += child.getMeasuredWidth() + spaceBetweenItem + lp.rightMargin;
                 childRight -= child.getMeasuredWidth() + spaceBetweenItem + lp.leftMargin;
                 currentViewIndex++;
+
+                flexLine.left = Math.min(flexLine.left, child.getLeft() - lp.leftMargin);
+                flexLine.top = Math.min(flexLine.top, child.getTop() - lp.topMargin);
+                flexLine.right = Math.max(flexLine.right, child.getRight() + lp.rightMargin);
+                flexLine.bottom = Math.max(flexLine.bottom, child.getBottom() + lp.bottomMargin);
             }
             childTop += flexLine.crossSize;
             childBottom -= flexLine.crossSize;
@@ -1963,6 +1948,11 @@
                 childTop += child.getMeasuredHeight() + spaceBetweenItem + lp.bottomMargin;
                 childBottom -= child.getMeasuredHeight() + spaceBetweenItem + lp.topMargin;
                 currentViewIndex++;
+
+                flexLine.left = Math.min(flexLine.left, child.getLeft() - lp.leftMargin);
+                flexLine.top = Math.min(flexLine.top, child.getTop() - lp.topMargin);
+                flexLine.right = Math.max(flexLine.right, child.getRight() + lp.rightMargin);
+                flexLine.bottom = Math.max(flexLine.bottom, child.getBottom() + lp.bottomMargin);
             }
             childLeft += flexLine.crossSize;
             childRight -= flexLine.crossSize;
@@ -2090,20 +2080,13 @@
         int currentViewIndex = 0;
         int paddingLeft = getPaddingLeft();
         int paddingRight = getPaddingRight();
-        int horizontalDividerLength = getWidth() - paddingRight;
-        if (isRtl) {
-            horizontalDividerLength = getWidth() - paddingLeft;
-        }
-        int flexLineTop = Integer.MAX_VALUE;
-        int flexLineBottom = Integer.MIN_VALUE;
+        int horizontalDividerLength = Math.max(0, getWidth() - paddingRight - paddingLeft);
         for (int i = 0; i < mFlexLines.size(); i++) {
             FlexLine flexLine = mFlexLines.get(i);
             for (int j = 0; j < flexLine.itemCount; j++) {
                 View view = getReorderedChildAt(currentViewIndex);
                 LayoutParams lp = (LayoutParams) view.getLayoutParams();
 
-                flexLineTop = Math.min(view.getTop() - lp.topMargin, flexLineTop);
-                flexLineBottom = Math.max(view.getBottom() + lp.bottomMargin, flexLineBottom);
                 // Judge if the beginning or middle divider is needed
                 if (hasDividerBeforeChildAt(currentViewIndex, j, mFlexDirection)) {
                     int dividerLeft;
@@ -2113,8 +2096,7 @@
                         dividerLeft = view.getLeft() - lp.leftMargin - mDividerVerticalWidth;
                     }
 
-                    int dividerTop = view.getTop() - lp.topMargin;
-                    drawVerticalDivider(canvas, dividerLeft, dividerTop, flexLine.crossSize);
+                    drawVerticalDivider(canvas, dividerLeft, flexLine.top, flexLine.crossSize);
                 }
 
                 // Judge if the end divider is needed
@@ -2127,39 +2109,32 @@
                             dividerLeft = view.getRight() + lp.rightMargin;
                         }
 
-                        int dividerTop = view.getTop() - lp.topMargin;
-                        drawVerticalDivider(canvas, dividerLeft, dividerTop, flexLine.crossSize);
+                        drawVerticalDivider(canvas, dividerLeft, flexLine.top, flexLine.crossSize);
                     }
                 }
                 currentViewIndex++;
             }
 
-            int horizontalDividerLeft;
-            if (isRtl) {
-                horizontalDividerLeft = getRight() - paddingRight - getWidth();
-            } else {
-                horizontalDividerLeft = paddingLeft;
-            }
             if (i == 0) {
                 if ((mDividerModeHorizontal & SHOW_DIVIDER_BEGINNING) > 0) {
                     int horizontalDividerTop;
                     if (fromBottomToTop) {
-                        horizontalDividerTop = flexLineBottom;
+                        horizontalDividerTop = flexLine.bottom;
                     } else {
-                        horizontalDividerTop = flexLineTop - mDividerHorizontalHeight;
-                    }
-                    drawHorizontalDivider(canvas, horizontalDividerLeft, horizontalDividerTop,
+                        horizontalDividerTop = flexLine.top - mDividerHorizontalHeight;
+                    }
+                    drawHorizontalDivider(canvas, paddingLeft, horizontalDividerTop,
                             horizontalDividerLength);
                 }
             } else if (mFlexLines.size() > 1) {
                 if ((mDividerModeHorizontal & SHOW_DIVIDER_MIDDLE) > 0) {
                     int horizontalDividerTop;
                     if (fromBottomToTop) {
-                        horizontalDividerTop = flexLineBottom;
+                        horizontalDividerTop = flexLine.bottom;
                     } else {
-                        horizontalDividerTop = flexLineTop - mDividerHorizontalHeight;
-                    }
-                    drawHorizontalDivider(canvas, horizontalDividerLeft, horizontalDividerTop,
+                        horizontalDividerTop = flexLine.top - mDividerHorizontalHeight;
+                    }
+                    drawHorizontalDivider(canvas, paddingLeft, horizontalDividerTop,
                             horizontalDividerLength);
                 }
             }
@@ -2167,16 +2142,14 @@
                 if ((mDividerModeHorizontal & SHOW_DIVIDER_END) > 0) {
                     int horizontalDividerTop;
                     if (fromBottomToTop) {
-                        horizontalDividerTop = flexLineTop - mDividerHorizontalHeight;
+                        horizontalDividerTop = flexLine.top - mDividerHorizontalHeight;
                     } else {
-                        horizontalDividerTop = flexLineBottom;
-                    }
-                    drawHorizontalDivider(canvas, horizontalDividerLeft, horizontalDividerTop,
+                        horizontalDividerTop = flexLine.bottom;
+                    }
+                    drawHorizontalDivider(canvas, paddingLeft, horizontalDividerTop,
                             horizontalDividerLength);
                 }
             }
-            flexLineTop = Integer.MAX_VALUE;
-            flexLineBottom = Integer.MIN_VALUE;
         }
     }
 
@@ -2184,12 +2157,7 @@
         int currentViewIndex = 0;
         int paddingTop = getPaddingTop();
         int paddingBottom = getPaddingBottom();
-        int verticalDividerLength = getHeight() - paddingBottom;
-        if (fromBottomToTop) {
-            verticalDividerLength = getHeight() - paddingTop;
-        }
-        int flexLineLeft = Integer.MAX_VALUE;
-        int flexLineRight = Integer.MIN_VALUE;
+        int verticalDividerLength = Math.max(0, getHeight() - paddingBottom - paddingTop);
         for (int i = 0; i < mFlexLines.size(); i++) {
             FlexLine flexLine = mFlexLines.get(i);
 
@@ -2197,8 +2165,6 @@
                 View view = getReorderedChildAt(currentViewIndex);
                 LayoutParams lp = (LayoutParams) view.getLayoutParams();
 
-                flexLineLeft = Math.min(view.getLeft() - lp.leftMargin, flexLineLeft);
-                flexLineRight = Math.max(view.getRight() + lp.rightMargin, flexLineRight);
                 // Judge if the beginning or middle divider is needed
                 if (hasDividerBeforeChildAt(currentViewIndex, j, mFlexDirection)) {
                     int dividerTop;
@@ -2208,8 +2174,7 @@
                         dividerTop = view.getTop() - lp.topMargin - mDividerHorizontalHeight;
                     }
 
-                    int dividerLeft = view.getLeft() - lp.leftMargin;
-                    drawHorizontalDivider(canvas, dividerLeft, dividerTop, flexLine.crossSize);
+                    drawHorizontalDivider(canvas, flexLine.left, dividerTop, flexLine.crossSize);
                 }
 
                 // Judge if the end divider is needed
@@ -2222,39 +2187,32 @@
                             dividerTop = view.getBottom() + lp.bottomMargin;
                         }
 
-                        int dividerLeft = view.getLeft() - lp.leftMargin;
-                        drawHorizontalDivider(canvas, dividerLeft, dividerTop, flexLine.crossSize);
+                        drawHorizontalDivider(canvas, flexLine.left, dividerTop, flexLine.crossSize);
                     }
                 }
                 currentViewIndex++;
             }
 
-            int verticalDividerTop;
-            if (fromBottomToTop) {
-                verticalDividerTop = getBottom() - paddingBottom - getHeight();
-            } else {
-                verticalDividerTop = paddingTop;
-            }
             if (i == 0) {
                 if ((mDividerModeVertical & SHOW_DIVIDER_BEGINNING) > 0) {
                     int verticalDividerLeft;
                     if (isRtl) {
-                        verticalDividerLeft = flexLineRight;
+                        verticalDividerLeft = flexLine.right;
                     } else {
-                        verticalDividerLeft = flexLineLeft - mDividerVerticalWidth;
-                    }
-                    drawVerticalDivider(canvas, verticalDividerLeft, verticalDividerTop,
+                        verticalDividerLeft = flexLine.left - mDividerVerticalWidth;
+                    }
+                    drawVerticalDivider(canvas, verticalDividerLeft, paddingTop,
                             verticalDividerLength);
                 }
             } else if (mFlexLines.size() > 1) {
                 if ((mDividerModeVertical & SHOW_DIVIDER_MIDDLE) > 0) {
                     int verticalDividerLeft;
                     if (isRtl) {
-                        verticalDividerLeft = flexLineRight;
+                        verticalDividerLeft = flexLine.right;
                     } else {
-                        verticalDividerLeft = flexLineLeft - mDividerVerticalWidth;
-                    }
-                    drawVerticalDivider(canvas, verticalDividerLeft, verticalDividerTop,
+                        verticalDividerLeft = flexLine.left - mDividerVerticalWidth;
+                    }
+                    drawVerticalDivider(canvas, verticalDividerLeft, paddingTop,
                             verticalDividerLength);
                 }
             }
@@ -2262,16 +2220,14 @@
                 if ((mDividerModeVertical & SHOW_DIVIDER_END) > 0) {
                     int verticalDividerLeft;
                     if (isRtl) {
-                        verticalDividerLeft = flexLineLeft - mDividerVerticalWidth;
+                        verticalDividerLeft = flexLine.left - mDividerVerticalWidth;
                     } else {
-                        verticalDividerLeft = flexLineRight;
-                    }
-                    drawVerticalDivider(canvas, verticalDividerLeft, verticalDividerTop,
+                        verticalDividerLeft = flexLine.right;
+                    }
+                    drawVerticalDivider(canvas, verticalDividerLeft, paddingTop,
                             verticalDividerLength);
                 }
             }
-            flexLineLeft = Integer.MAX_VALUE;
-            flexLineRight = Integer.MIN_VALUE;
         }
     }
 
@@ -2369,26 +2325,40 @@
         return mDividerDrawableVertical;
     }
 
-<<<<<<< HEAD
-    public int getDividerHorizontalWidth() {
-        return mDividerHorizontalWidth;
-    }
-
-    public int getDividerHorizontalHeight() {
-        return mDividerHorizontalHeight;
-    }
-
-    public int getDividerVerticalWidth() {
-        return mDividerVerticalWidth;
-    }
-
-    public int getDividerVerticalHeight() {
-        return mDividerVerticalHeight;
-=======
-    public void setDividerDrawble(Drawable divider) {
+    public void setDividerDrawable(Drawable divider) {
         setDividerDrawableHorizontal(divider);
         setDividerDrawableVertical(divider);
->>>>>>> 6d9dd660
+    }
+
+    public
+    @FlexboxLayout.DividerMode
+    int getDividerModeVertical() {
+        return mDividerModeVertical;
+    }
+
+    public
+    @FlexboxLayout.DividerMode
+    int getDividerModeHorizontal() {
+        return mDividerModeHorizontal;
+    }
+
+    public void setDividerMode(@DividerMode int dividerMode) {
+        setDividerModeVertical(dividerMode);
+        setDividerModeHorizontal(dividerMode);
+    }
+
+    public void setDividerModeVertical(@DividerMode int dividerMode) {
+        if (dividerMode != mDividerModeVertical) {
+            mDividerModeVertical = dividerMode;
+            requestLayout();
+        }
+    }
+
+    public void setDividerModeHorizontal(@DividerMode int dividerMode) {
+        if (dividerMode != mDividerModeHorizontal) {
+            mDividerModeHorizontal = dividerMode;
+            requestLayout();
+        }
     }
 
     public void setDividerDrawableHorizontal(Drawable divider) {
@@ -2647,9 +2617,37 @@
      */
     private static class FlexLine {
 
+        /**
+         * The distance in pixels from the left edge of this view's parent
+         * to the left edge of this FlexLine.
+         */
+        int left = Integer.MAX_VALUE;
+
+        /**
+         * The distance in pixels from the top edge of this view's parent
+         * to the top edge of this FlexLine.
+         */
+        int top = Integer.MAX_VALUE;
+
+        /**
+         * The distance in pixels from the right edge of this view's parent
+         * to the right edge of this FlexLine.
+         */
+        int right = Integer.MIN_VALUE;
+
+        /**
+         * The distance in pixels from the bottom edge of this view's parent
+         * to the bottom edge of this FlexLine.
+         */
+        int bottom = Integer.MIN_VALUE;
+
         int mainSize;
 
+        int dividerLengthInMainSize;
+
         int crossSize;
+
+        int dividerLengthInCrossSize;
 
         int itemCount;
 
