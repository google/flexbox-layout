/*
 * Copyright 2016 Google Inc. All rights reserved.
 *
 * Licensed under the Apache License, Version 2.0 (the "License");
 * you may not use this file except in compliance with the License.
 * You may obtain a copy of the License at
 *
 *      http://www.apache.org/licenses/LICENSE-2.0
 *
 * Unless required by applicable law or agreed to in writing, software
 * distributed under the License is distributed on an "AS IS" BASIS,
 * WITHOUT WARRANTIES OR CONDITIONS OF ANY KIND, either express or implied.
 * See the License for the specific language governing permissions and
 * limitations under the License.
 */

package com.google.android.flexbox;

import static android.support.v7.widget.LinearLayoutManager.INVALID_OFFSET;
import static android.support.v7.widget.RecyclerView.NO_POSITION;

import android.content.Context;
import android.graphics.PointF;
import android.graphics.Rect;
import android.os.Parcel;
import android.os.Parcelable;
import android.support.v4.view.ViewCompat;
import android.support.v7.widget.LinearLayoutManager;
import android.support.v7.widget.LinearSmoothScroller;
import android.support.v7.widget.OrientationHelper;
import android.support.v7.widget.RecyclerView;
import android.util.AttributeSet;
import android.util.Log;
import android.util.SparseArray;
import android.view.View;
import android.view.ViewGroup;

import java.util.ArrayList;
import java.util.List;

/**
 * LayoutManager for the {@link RecyclerView}. This class is intended to be used within a
 * {@link RecyclerView} and offers the same capabilities of measure/layout its children
 * as the {@link FlexboxLayout}.
 */
public class FlexboxLayoutManager extends RecyclerView.LayoutManager implements FlexContainer,
        RecyclerView.SmoothScroller.ScrollVectorProvider {

    private static final String TAG = "FlexboxLayoutManager";

    /**
     * Temporary Rect instance to be passed to
     * {@link RecyclerView.LayoutManager#calculateItemDecorationsForChild}
     * to avoid creating a Rect instance every time.
     */
    private static final Rect TEMP_RECT = new Rect();

    private static final boolean DEBUG = false;

    /**
     * The current value of the {@link FlexDirection}, the default value is {@link
     * FlexDirection#ROW}.
     *
     * @see FlexContainer#getFlexDirection()
     */
    private int mFlexDirection;

    /**
     * The current value of the {@link FlexWrap}, the default value is {@link FlexWrap#WRAP}.
     *
     * @see FlexContainer#getFlexWrap()
     */
    private int mFlexWrap;

    /**
     * The current value of the {@link JustifyContent}, the default value is
     * {@link JustifyContent#FLEX_START}.
     *
     * @see FlexContainer#getJustifyContent()
     */
    private int mJustifyContent;

    /**
     * The current value of the {@link AlignItems}, the default value is
     * {@link AlignItems#STRETCH}.
     *
     * @see FlexContainer#getAlignItems()
     */
    private int mAlignItems;

    /**
     * True if the layout direction is right to left, false otherwise.
     */
    private boolean mIsRtl;

    /**
     * True if the layout direction is bottom to top, false otherwise.
     */
    private boolean mFromBottomToTop;

    private List<FlexLine> mFlexLines = new ArrayList<>();

    private final FlexboxHelper mFlexboxHelper = new FlexboxHelper(this);

    /**
     * A snapshot of the {@link RecyclerView.Recycler} instance at a given moment.
     * It's not guaranteed that this instance has a reference to the latest Recycler.
     * When you want to use the latest Recycler, use the one passed as an method argument
     * (such as the one in {@link #onLayoutChildren(RecyclerView.Recycler, RecyclerView.State)})
     */
    private RecyclerView.Recycler mRecycler;

    /**
     * A snapshot of the {@link RecyclerView.State} instance at a given moment.
     * It's not guaranteed that this instance has a reference to the latest State.
     * When you want to use the latest State, use the one passed as an method argument
     * (such as the one in {@link #onLayoutChildren(RecyclerView.Recycler, RecyclerView.State)})
     */
    private RecyclerView.State mState;

    private LayoutState mLayoutState;

    private AnchorInfo mAnchorInfo = new AnchorInfo();

    /**
     * {@link OrientationHelper} along cross axis, which will be the primary scrolling direction.
     * e.g. If the flex direction is set to {@link FlexDirection#ROW} and flex wrap is set to
     * {@link FlexWrap#WRAP}, the RecyclerView scrolls vertically (along the cross axis).
     */
    private OrientationHelper mOrientationHelper;

    /**
     * {@link OrientationHelper} along the main axis, which will be the secondary scrolling
     * direction if the size of the main size is larger than the parent of the RecyclerView.
     */
    private OrientationHelper mSubOrientationHelper;

    private SavedState mPendingSavedState;

    /**
     * The position to which the next layout should start from this adapter position.
     * This value is set either from the {@link #mPendingSavedState} when a configuration change
     * happens or programmatically such as when the {@link #scrollToPosition(int)} is called.
     */
    private int mPendingScrollPosition = NO_POSITION;

    /**
     * The offset by which the next layout should be offset.
     */
    private int mPendingScrollPositionOffset = INVALID_OFFSET;

    /**
     * The width value used in the last {@link #onLayoutChildren} method.
     */
    private int mLastWidth = Integer.MIN_VALUE;

    /**
     * The height value used in the last {@link #onLayoutChildren} method.
     */
    private int mLastHeight = Integer.MIN_VALUE;

    /**
     * If set to {@code true}, this LayoutManager tries to recycle the children when detached from
     * the RecyclerView so that recycled views can be reused using RecycledViewPool.
     */
    private boolean mRecycleChildrenOnDetach;

    /**
     * View cache within this LayoutManager. This is used to avoid the same ViewHolder is created
     * multiple times in the same layout pass (onLayoutChildren or scrollHorizontally or
     * scrollVertically).
     * The keys and values in this cache needs to be cleared at the end of each layout pass.
     */
    private SparseArray<View> mViewCache = new SparseArray<>();

    private final Context mContext;

    /** The reference to the parent of the RecyclerView */
    private View mParent;

    /**
     * Indicates the position that the view position that the flex line which has the view having
     * this position needs to be recomputed before the next layout.
     * For example, this is updated when a new View is inserted into the position before the
     * first visible position.
     */
    private int mDirtyPosition = NO_POSITION;

    /**
     * Used for storing the results of calculation of flex lines to avoid creating a new instance
     * every time the calculation happens.
     */
    private FlexboxHelper.FlexLinesResult mFlexLinesResult = new FlexboxHelper.FlexLinesResult();

    /**
     * Creates a default FlexboxLayoutManager.
     */
    public FlexboxLayoutManager(Context context) {
        this(context, FlexDirection.ROW, FlexWrap.WRAP);
    }

    /**
     * Creates a FlexboxLayoutManager with the flexDirection specified.
     *
     * @param flexDirection the flex direction attribute
     */
    public FlexboxLayoutManager(Context context, @FlexDirection int flexDirection) {
        this(context, flexDirection, FlexWrap.WRAP);
    }

    /**
     * Creates a FlexboxLayoutManager with the flexDirection and flexWrap attributes specified.
     *
     * @param flexDirection the flex direction attribute
     * @param flexWrap      the flex wrap attribute
     */
    public FlexboxLayoutManager(Context context, @FlexDirection int flexDirection,
            @FlexWrap int flexWrap) {
        setFlexDirection(flexDirection);
        setFlexWrap(flexWrap);
        setAlignItems(AlignItems.STRETCH);
        setAutoMeasureEnabled(true);
        mContext = context;
    }

    /**
     * Constructor used when layout manager is set in XML by RecyclerView attribute
     * "layoutManager". No corresponding attributes for the {@code orientation},
     * {@code reverseLayout} and {@code stackFromEnd} exist in Flexbox, thus map the similar
     * attributes from Flexbox that behave similarly for each of them.
     *
     * {@code android:orientation} maps to the {@link FlexDirection},
     * HORIZONTAL -> {@link FlexDirection#ROW}, VERTICAL -> {@link FlexDirection#COLUMN}.
     *
     * {@code android.support.v7.recyclerview:reverseLayout} reverses the direction of the
     * {@link FlexDirection}, i.e. if reverseLayout is {@code true}, {@link FlexDirection#ROW} is
     * changed to {@link FlexDirection#ROW_REVERSE}. Similarly {@link FlexDirection#COLUMN} is
     * changed to {@link FlexDirection#COLUMN_REVERSE}.
     */
    public FlexboxLayoutManager(Context context, AttributeSet attrs, int defStyleAttr,
            int defStyleRes) {
        Properties properties = getProperties(context, attrs, defStyleAttr, defStyleRes);
        switch (properties.orientation) {
            case LinearLayoutManager.HORIZONTAL:
                if (properties.reverseLayout) {
                    setFlexDirection(FlexDirection.ROW_REVERSE);
                } else {
                    setFlexDirection(FlexDirection.ROW);
                }
                break;
            case LinearLayoutManager.VERTICAL:
                if (properties.reverseLayout) {
                    setFlexDirection(FlexDirection.COLUMN_REVERSE);
                } else {
                    setFlexDirection(FlexDirection.COLUMN);
                }
                break;
        }
        setFlexWrap(FlexWrap.WRAP);
        setAlignItems(AlignItems.STRETCH);
        setAutoMeasureEnabled(true);
        mContext = context;
    }

    // From here, methods from FlexContainer
    @FlexDirection
    @Override
    public int getFlexDirection() {
        return mFlexDirection;
    }

    @Override
    public void setFlexDirection(@FlexDirection int flexDirection) {
        if (mFlexDirection != flexDirection) {
            // Remove the existing views even if the direction changes from
            // row -> row_reverse or column -> column_reverse to make the item decorations dirty
            // state
            removeAllViews();
            mFlexDirection = flexDirection;
            mOrientationHelper = null;
            mSubOrientationHelper = null;
            clearFlexLines();
            requestLayout();
        }
    }

    @Override
    @FlexWrap
    public int getFlexWrap() {
        return mFlexWrap;
    }

    @Override
    public void setFlexWrap(@FlexWrap int flexWrap) {
        if (flexWrap == FlexWrap.WRAP_REVERSE) {
            throw new UnsupportedOperationException("wrap_reverse is not supported in "
                    + "FlexboxLayoutManager");
        }
        if (mFlexWrap != flexWrap) {
            if (mFlexWrap == FlexWrap.NOWRAP || flexWrap == FlexWrap.NOWRAP) {
                removeAllViews();
                clearFlexLines();
            }
            mFlexWrap = flexWrap;
            mOrientationHelper = null;
            mSubOrientationHelper = null;
            requestLayout();
        }
    }

    @JustifyContent
    @Override
    public int getJustifyContent() {
        return mJustifyContent;
    }

    @Override
    public void setJustifyContent(@JustifyContent int justifyContent) {
        if (mJustifyContent != justifyContent) {
            mJustifyContent = justifyContent;
            requestLayout();
        }
    }

    @AlignItems
    @Override
    public int getAlignItems() {
        return mAlignItems;
    }

    @Override
    public void setAlignItems(@AlignItems int alignItems) {
        if (mAlignItems != alignItems) {
            if (mAlignItems == AlignItems.STRETCH || alignItems == AlignItems.STRETCH) {
                removeAllViews();
                clearFlexLines();
            }
            mAlignItems = alignItems;
            requestLayout();
        }
    }

    @AlignContent
    @Override
    public int getAlignContent() {
        return AlignContent.STRETCH;
    }

    @Override
    public void setAlignContent(@AlignContent int alignContent) {
        throw new UnsupportedOperationException("Setting the alignContent in the "
                + "FlexboxLayoutManager is not supported. Use FlexboxLayout "
                + "if you need to use this attribute.");
    }

    @Override
    public List<FlexLine> getFlexLines() {
        List<FlexLine> result = new ArrayList<>(mFlexLines.size());
        for (int i = 0, size = mFlexLines.size(); i < size; i++) {
            FlexLine flexLine = mFlexLines.get(i);
            if (flexLine.getItemCount() == 0) {
                continue;
            }
            result.add(flexLine);
        }
        return result;
    }

    @Override
    public int getDecorationLengthMainAxis(View view, int index, int indexInFlexLine) {
        if (isMainAxisDirectionHorizontal()) {
            return getLeftDecorationWidth(view) + getRightDecorationWidth(view);
        } else {
            return getTopDecorationHeight(view) + getBottomDecorationHeight(view);
        }
    }

    @Override
    public int getDecorationLengthCrossAxis(View view) {
        if (isMainAxisDirectionHorizontal()) {
            return getTopDecorationHeight(view) + getBottomDecorationHeight(view);
        } else {
            return getLeftDecorationWidth(view) + getRightDecorationWidth(view);
        }
    }

    @Override
    public void onNewFlexItemAdded(View view, int index, int indexInFlexLine, FlexLine flexLine) {
        // To avoid creating a new Rect instance every time, passing the same Rect instance
        // since calculated decorations are assigned to view's LayoutParams inside the
        // calculateItemDecorationsForChild method anyway.
        calculateItemDecorationsForChild(view, TEMP_RECT);
        if (isMainAxisDirectionHorizontal()) {
            int decorationWidth = getLeftDecorationWidth(view) + getRightDecorationWidth(view);
            flexLine.mMainSize += decorationWidth;
            flexLine.mDividerLengthInMainSize += decorationWidth;
        } else {
            int decorationHeight = getTopDecorationHeight(view) + getBottomDecorationHeight(view);
            flexLine.mMainSize += decorationHeight;
            flexLine.mDividerLengthInMainSize += decorationHeight;
        }
    }

    /**
     * @return the number of flex items contained in the flex container.
     * This method doesn't always reflect the latest state of the adapter.
     * If you want to access the latest state of the adapter, use the {@link RecyclerView.State}
     * instance passed as an argument for some methods (such as
     * {@link #onLayoutChildren(RecyclerView.Recycler, RecyclerView.State)})
     *
     * This method is used to avoid the implementation of the similar method.
     * i.e. {@link FlexboxLayoutManager#getChildCount()} returns the child count, but it doesn't
     * include the children that are detached or scrapped.
     */
    @Override
    public int getFlexItemCount() {
        return mState.getItemCount();
    }

    /**
     * @return the flex item as a view specified as the index.
     * This method doesn't always return the latest state of the view in the adapter.
     * If you want to access the latest state, use the {@link RecyclerView.Recycler}
     * instance passed as an argument for some methods (such as
     * {@link #onLayoutChildren(RecyclerView.Recycler, RecyclerView.State)})
     *
     * This method is used to avoid the implementation of the similar method.
     * i.e. {@link FlexboxLayoutManager#getChildAt(int)} returns a view for the given index,
     * but the index is based on the layout position, not based on the adapter position, which
     * isn't desired given the usage of this method.
     */
    @Override
    public View getFlexItemAt(int index) {
        // Look up the cache within the LayoutManager first, since it's the most light operation.
        View cachedView = mViewCache.get(index);
        if (cachedView != null) {
            return cachedView;
        }
        return mRecycler.getViewForPosition(index);
    }

    /**
     * Returns a View for the given index.
     * The order attribute ({@link FlexItem#getOrder()}) is not supported by this class since
     * otherwise all view holders need to be inflated at least once even though only the visible
     * part of the layout is needed.
     * Implementing this method just to make this class conform to the
     * {@link FlexContainer} interface.
     *
     * @param index the index of the view
     * @return the view for the given index.
     * If the index is negative or out of bounds of the number of contained views,
     * returns {@code null}.
     */
    @Override
    public View getReorderedFlexItemAt(int index) {
        return getFlexItemAt(index);
    }

    @Override
    public void onNewFlexLineAdded(FlexLine flexLine) {
        // No op
    }

    @Override
    public int getChildWidthMeasureSpec(int widthSpec, int padding, int childDimension) {
        return getChildMeasureSpec(getWidth(), getWidthMode(), padding, childDimension,
                canScrollHorizontally());
    }

    @Override
    public int getChildHeightMeasureSpec(int heightSpec, int padding, int childDimension) {
        return getChildMeasureSpec(getHeight(), getHeightMode(), padding, childDimension,
                canScrollVertically());
    }

    @Override
    public int getLargestMainSize() {
        if (mFlexLines.size() == 0) {
            return 0;
        }
        int largestSize = Integer.MIN_VALUE;
        for (int i = 0, size = mFlexLines.size(); i < size; i++) {
            FlexLine flexLine = mFlexLines.get(i);
            largestSize = Math.max(largestSize, flexLine.mMainSize);
        }
        return largestSize;
    }

    @Override
    public int getSumOfCrossSize() {
        int sum = 0;
        for (int i = 0, size = mFlexLines.size(); i < size; i++) {
            FlexLine flexLine = mFlexLines.get(i);
            // TODO: Consider adding decorator between flex lines.
            sum += flexLine.mCrossSize;
        }
        return sum;
    }

    @Override
    public void setFlexLines(List<FlexLine> flexLines) {
        mFlexLines = flexLines;
    }

    @Override
    public List<FlexLine> getFlexLinesInternal() {
        return mFlexLines;
    }

    @Override
    public void updateViewCache(int position, View view) {
        mViewCache.put(position, view);
    }
    // The end of methods from FlexContainer

    // ScrollVectorProvider method
    @Override
    public PointF computeScrollVectorForPosition(int targetPosition) {
        if (getChildCount() == 0) {
            return null;
        }
        int firstChildPos = getPosition(getChildAt(0));
        int direction = targetPosition < firstChildPos ? -1 : 1;
        if (isMainAxisDirectionHorizontal()) {
            return new PointF(0, direction);
        } else {
            return new PointF(direction, 0);
        }
    }

    @Override
    public RecyclerView.LayoutParams generateDefaultLayoutParams() {
        return new LayoutParams(LayoutParams.WRAP_CONTENT, LayoutParams.WRAP_CONTENT);
    }

    @Override
    public RecyclerView.LayoutParams generateLayoutParams(Context c, AttributeSet attrs) {
        return new LayoutParams(c, attrs);
    }

    @Override
    public boolean checkLayoutParams(RecyclerView.LayoutParams lp) {
        return lp instanceof LayoutParams;
    }

    @Override
    public void onAdapterChanged(RecyclerView.Adapter oldAdapter, RecyclerView.Adapter newAdapter) {
        removeAllViews();
    }

    @Override
    public Parcelable onSaveInstanceState() {
        if (mPendingSavedState != null) {
            return new SavedState(mPendingSavedState);
        }
        SavedState savedState = new SavedState();
        if (getChildCount() > 0) {
            // TODO: Find the child from end if mFlexWrap == FlexWrap.WRAP_REVERSE
            View firstView = getChildClosestToStart();
            savedState.mAnchorPosition = getPosition(firstView);
            savedState.mAnchorOffset = mOrientationHelper.getDecoratedStart(firstView) -
                    mOrientationHelper.getStartAfterPadding();
        } else {
            savedState.invalidateAnchor();
        }
        return savedState;
    }

    @Override
    public void onRestoreInstanceState(Parcelable state) {
        if (state instanceof SavedState) {
            mPendingSavedState = (SavedState) state;
            requestLayout();
            if (DEBUG) {
                Log.d(TAG, "Loaded saved state. " + mPendingSavedState);
            }
        } else {
            if (DEBUG) {
                Log.w(TAG, "Invalid state was trying to be restored. " + state);
            }
        }
    }

    @Override
    public void onItemsAdded(RecyclerView recyclerView, int positionStart, int itemCount) {
        super.onItemsAdded(recyclerView, positionStart, itemCount);
        updateDirtyPosition(positionStart);
    }


    @Override
    public void onItemsUpdated(RecyclerView recyclerView, int positionStart, int itemCount,
            Object payload) {
        super.onItemsUpdated(recyclerView, positionStart, itemCount, payload);
        updateDirtyPosition(positionStart);
    }

    @Override
    public void onItemsUpdated(RecyclerView recyclerView, int positionStart, int itemCount) {
        super.onItemsUpdated(recyclerView, positionStart, itemCount);
        updateDirtyPosition(positionStart);
    }

    @Override
    public void onItemsRemoved(RecyclerView recyclerView, int positionStart, int itemCount) {
        super.onItemsRemoved(recyclerView, positionStart, itemCount);
        updateDirtyPosition(positionStart);
    }

    @Override
    public void onItemsMoved(RecyclerView recyclerView, int from, int to, int itemCount) {
        super.onItemsMoved(recyclerView, from, to, itemCount);
        updateDirtyPosition(Math.min(from, to));
    }

    private void updateDirtyPosition(int positionStart) {
        int firstVisiblePosition = findFirstVisibleItemPosition();
        int lastVisiblePosition = findLastVisibleItemPosition();
        if (positionStart >= lastVisiblePosition) {
            return;
        }
        int childCount = getChildCount();
        mFlexboxHelper.ensureMeasureSpecCache(childCount);
        mFlexboxHelper.ensureMeasuredSizeCache(childCount);
        mFlexboxHelper.ensureIndexToFlexLine(childCount);
        assert mFlexboxHelper.mIndexToFlexLine != null;

        if (positionStart >= mFlexboxHelper.mIndexToFlexLine.length) {
            return;
        }

        mDirtyPosition = positionStart;

        View firstView = getChildClosestToStart();
        if (firstView == null) {
            return;
        }
        if (firstVisiblePosition <= positionStart && positionStart <= lastVisiblePosition) {
            return;
        }

        // Assign the pending scroll position and offset so that the first visible position is
        // restored in the next layout.
        mPendingScrollPosition = getPosition(firstView);
        mPendingScrollPositionOffset = mOrientationHelper.getDecoratedStart(firstView) -
                mOrientationHelper.getStartAfterPadding();
    }

    @Override
    public void onLayoutChildren(RecyclerView.Recycler recycler, RecyclerView.State state) {
        // Layout algorithm:
        // 1) Find an anchor coordinate and anchor flex line position. If not found, the coordinate
        //    starts from zero.
        // 2) From the anchor position to the visible area, calculate the flex lines that needs to
        //    be filled.
        // 3) Fill toward end from the anchor position
        // 4) Fill toward start from the anchor position
        if (DEBUG) {
            Log.d(TAG, "onLayoutChildren started");
            Log.d(TAG, "getChildCount: " + getChildCount());
            Log.d(TAG, "State: " + state);
            Log.d(TAG, "PendingSavedState: " + mPendingSavedState);
            Log.d(TAG, "PendingScrollPosition: " + mPendingScrollPosition);
            Log.d(TAG, "PendingScrollOffset: " + mPendingScrollPositionOffset);
        }

        // Assign the Recycler and the State as the member variables so that
        // the method from FlexContainer (such as getFlexItemCount()) returns the number of
        // flex items from the adapter not the child count in the LayoutManager because
        // LayoutManager#getChildCount doesn't include the views that are detached or scrapped.
        mRecycler = recycler;
        mState = state;
        int childCount = state.getItemCount();
        if (childCount == 0 && state.isPreLayout()) {
            return;
        }
        resolveLayoutDirection();
        ensureOrientationHelper();
        ensureLayoutState();
        mFlexboxHelper.ensureMeasureSpecCache(childCount);
        mFlexboxHelper.ensureMeasuredSizeCache(childCount);

        mFlexboxHelper.ensureIndexToFlexLine(childCount);

        mLayoutState.mShouldRecycle = false;

        if (mPendingSavedState != null && mPendingSavedState.hasValidAnchor(childCount)) {
            mPendingScrollPosition = mPendingSavedState.mAnchorPosition;
        }

        if (!mAnchorInfo.mValid || mPendingScrollPosition != NO_POSITION ||
                mPendingSavedState != null) {
            mAnchorInfo.reset();
            updateAnchorInfoForLayout(state, mAnchorInfo);
            mAnchorInfo.mValid = true;
        }
        detachAndScrapAttachedViews(recycler);

        if (mAnchorInfo.mLayoutFromEnd) {
            updateLayoutStateToFillStart(mAnchorInfo, false, true);
        } else {
            updateLayoutStateToFillEnd(mAnchorInfo, false, true);
        }
        if (DEBUG) {
            Log.d(TAG,
                    String.format("onLayoutChildren. recycler.getScrapList.size(): %s, state: %s",
                            recycler.getScrapList().size(), state));
        }

        updateFlexLines(childCount);
        if (DEBUG) {
            for (int i = 0, size = mFlexLines.size(); i < size; i++) {
                FlexLine flexLine = mFlexLines.get(i);
                Log.d(TAG, String.format("%d flex line. MainSize: %d, CrossSize: %d, itemCount: %d",
                        i, flexLine.getMainSize(), flexLine.getCrossSize(),
                        flexLine.getItemCount()));
            }
        }

        int startOffset;
        int endOffset;
        if (mAnchorInfo.mLayoutFromEnd) {
            int filledToEnd = fill(recycler, state, mLayoutState);
            if (DEBUG) {
                Log.d(TAG, String.format("filled: %d toward start", filledToEnd));
            }
            startOffset = mLayoutState.mOffset;
            updateLayoutStateToFillEnd(mAnchorInfo, true, false);
            int filledToStart = fill(recycler, state, mLayoutState);
            if (DEBUG) {
                Log.d(TAG, String.format("filled: %d toward end", filledToStart));
            }
            endOffset = mLayoutState.mOffset;
        } else {
            int filledToEnd = fill(recycler, state, mLayoutState);
            if (DEBUG) {
                Log.d(TAG, String.format("filled: %d toward end", filledToEnd));
            }
            endOffset = mLayoutState.mOffset;
            updateLayoutStateToFillStart(mAnchorInfo, true, false);
            int filledToStart = fill(recycler, state, mLayoutState);
            if (DEBUG) {
                Log.d(TAG, String.format("filled: %d toward start", filledToStart));
            }
            startOffset = mLayoutState.mOffset;
        }

        if (getChildCount() > 0) {
            if (mAnchorInfo.mLayoutFromEnd) {
                int fixOffset = fixLayoutEndGap(endOffset, recycler, state, true);
                startOffset += fixOffset;
                fixLayoutStartGap(startOffset, recycler, state, false);
            } else {
                int fixOffset = fixLayoutStartGap(startOffset, recycler, state, true);
                endOffset += fixOffset;
                fixLayoutEndGap(endOffset, recycler, state, false);
            }
        }
    }

    /**
     * Fill the gap the toward the start position if the gap to be filled is made.
     * Large part is copied from LinearLayoutManager#fixLayoutStartGap.
     */
    private int fixLayoutStartGap(int startOffset, RecyclerView.Recycler recycler,
            RecyclerView.State state, boolean canOffsetChildren) {

        int gap = startOffset - mOrientationHelper.getStartAfterPadding();
        int fixOffset;
        if (gap > 0) {
            // check if we should fix this gap.
            fixOffset = -handleScrollingCrossAxis(gap, recycler, state);
        } else {
            return 0; // nothing to fix
        }
        startOffset += fixOffset;
        if (canOffsetChildren) {
            // re-calculate gap, see if we could fix it
            gap = startOffset - mOrientationHelper.getStartAfterPadding();
            if (gap > 0) {
                mOrientationHelper.offsetChildren(-gap);
                return fixOffset - gap;
            }
        }
        return fixOffset;
    }

    /**
     * Fill the gap the toward the end position if the gap to be filled is made.
     * This process is necessary in a case like {@link #scrollToPosition(int)} is called
     * for the last item, otherwise the last item is placed as the first line.
     * Large part is copied from LinearLayoutManager#fixLayoutEndGap.
     */
    private int fixLayoutEndGap(int endOffset, RecyclerView.Recycler recycler,
            RecyclerView.State state, boolean canOffsetChildren) {
        int gap = mOrientationHelper.getEndAfterPadding() - endOffset;
        int fixOffset;
        if (gap > 0) {
            fixOffset = -handleScrollingCrossAxis(-gap, recycler, state);
        } else {
            return 0; // nothing to fix
        }
        // move offset according to scroll amount
        endOffset += fixOffset;
        if (canOffsetChildren) {
            // re-calculate gap, see if we could fix it
            gap = mOrientationHelper.getEndAfterPadding() - endOffset;
            if (gap > 0) {
                mOrientationHelper.offsetChildren(gap);
                return gap + fixOffset;
            }
        }
        return fixOffset;
    }

    private void updateFlexLines(int childCount) {
        //noinspection ResourceType
        int widthMeasureSpec = View.MeasureSpec.makeMeasureSpec(getWidth(), getWidthMode());
        //noinspection ResourceType
        int heightMeasureSpec = View.MeasureSpec.makeMeasureSpec(getHeight(), getHeightMode());
        FlexboxHelper.FlexLinesResult flexLinesResult;
        int width = getWidth();
        int height = getHeight();
        boolean isMainSizeChanged;
        int needsToFill;
        // Clear the flex lines if the main size has changed from the last measurement.
        // For example this happens when the developer handles the configuration changes manually
        // or the user change the width boundary in the multi window mode.
        if (isMainAxisDirectionHorizontal()) {
            isMainSizeChanged = mLastWidth != Integer.MIN_VALUE && mLastWidth != width;

            // If the mInfinite flag is set to true (that usually happens when RecyclerViews are
            // nested and inner RecyclerView's layout_height is set to wrap_content, thus height is
            // passed as 0 from the RecyclerView)
            // Set the upper limit as the height of the device in order to prevent computing all
            // items in the adapter
            needsToFill = mLayoutState.mInfinite ?
                    mContext.getResources().getDisplayMetrics().heightPixels
                    : mLayoutState.mAvailable;
        } else {
            isMainSizeChanged = mLastHeight != Integer.MIN_VALUE && mLastHeight != height;

            // If the mInfinite flag is set to true (that usually happens when RecyclerViews are
            // nested and inner RecyclerView's layout_width is set to wrap_content, thus width is
            // passed as 0 from the RecyclerView)
            // Set the upper limit as the width of the device in order to prevent computing all
            // items in the adapter
            needsToFill = mLayoutState.mInfinite ?
                    mContext.getResources().getDisplayMetrics().widthPixels
                    : mLayoutState.mAvailable;
        }

        mLastWidth = width;
        mLastHeight = height;

        if (mDirtyPosition == NO_POSITION &&
                (mPendingScrollPosition != NO_POSITION || isMainSizeChanged)) {
            if (mAnchorInfo.mLayoutFromEnd) {
                // Prior flex lines should be already calculated, don't have to be updated
                return;
            }
            // TODO: This path may need another consideration to not calculate the entire flex
            // lines prior to the anchor position since it may cause noticeable amount of
            // skipped frames.
            // Another note: deciding anchor position for the anchor view assumes that prior
            // flex lines are calculated otherwise the position of the view can't be decided.
            // It may be possible that assumes the anchor view is always at the start of a flex
            // line and calculate the rest of flex lines as user scrolls to the top (toward the
            // start) incrementally, but that approach may lead to inconsistent anchor view
            // position
            mFlexLines.clear();
            assert mFlexboxHelper.mIndexToFlexLine != null;
            mFlexLinesResult.reset();
            if (isMainAxisDirectionHorizontal()) {
                mFlexboxHelper
                        .calculateHorizontalFlexLinesToIndex(mFlexLinesResult,
                                widthMeasureSpec, heightMeasureSpec,
                                needsToFill, mAnchorInfo.mPosition, mFlexLines);
            } else {
                mFlexboxHelper
                        .calculateVerticalFlexLinesToIndex(mFlexLinesResult,
                                widthMeasureSpec, heightMeasureSpec,
                                needsToFill, mAnchorInfo.mPosition, mFlexLines);
            }
            mFlexLines = mFlexLinesResult.mFlexLines;
            mFlexboxHelper.determineMainSize(widthMeasureSpec, heightMeasureSpec);
            mFlexboxHelper.stretchViews();
            mAnchorInfo.mFlexLinePosition =
                    mFlexboxHelper.mIndexToFlexLine[mAnchorInfo.mPosition];
            mLayoutState.mFlexLinePosition = mAnchorInfo.mFlexLinePosition;
        } else {
            // Calculate the flex lines until the calculated cross size reaches the
            // LayoutState#mAvailable (or until the end of the flex container)
            // calculation can be done incrementally because the flex lines prior to the anchor
            // position haven't changed
            int fromIndex = mDirtyPosition != NO_POSITION ?
                    Math.min(mDirtyPosition, mAnchorInfo.mPosition) : mAnchorInfo.mPosition;

            mFlexLinesResult.reset();
            if (isMainAxisDirectionHorizontal()) {
                if (mFlexLines.size() > 0) {
                    // Remove the already calculated flex lines from the fromIndex (either of
                    // anchor position or the position marked as dirty (last time the item was
                    // changed) and calculate beyond the available amount
                    // (visible area that needs to be filled)
                    mFlexboxHelper.clearFlexLines(mFlexLines, fromIndex);
                    mFlexboxHelper.calculateFlexLines(mFlexLinesResult, widthMeasureSpec,
                            heightMeasureSpec, needsToFill, fromIndex, mAnchorInfo.mPosition,
                            mFlexLines);
                } else {
                    mFlexboxHelper.ensureIndexToFlexLine(childCount);
                    mFlexboxHelper
                            .calculateHorizontalFlexLines(mFlexLinesResult,
                                    widthMeasureSpec, heightMeasureSpec,
                                    needsToFill, 0, mFlexLines);
                }
            } else {
                if (mFlexLines.size() > 0) {
                    // Remove the already calculated flex lines from the fromIndex (either of
                    // anchor position or the position marked as dirty (last time the item was
                    // changed) and calculate beyond the available amount
                    // (visible area that needs to be filled)
                    mFlexboxHelper.clearFlexLines(mFlexLines, fromIndex);
                    mFlexboxHelper.calculateFlexLines(mFlexLinesResult, heightMeasureSpec,
                            widthMeasureSpec, needsToFill, fromIndex, mAnchorInfo.mPosition,
                            mFlexLines);
                } else {
                    mFlexboxHelper.ensureIndexToFlexLine(childCount);
                    mFlexboxHelper
                            .calculateVerticalFlexLines(mFlexLinesResult, widthMeasureSpec,
                                    heightMeasureSpec, needsToFill, 0, mFlexLines);
                }
            }
            mFlexLines = mFlexLinesResult.mFlexLines;
            mFlexboxHelper.determineMainSize(widthMeasureSpec, heightMeasureSpec,
                    fromIndex);
            // Unlike the FlexboxLayout not calling FlexboxHelper#determineCrossSize because
            // the align content attribute (which is used to determine the cross size) is only
            // effective
            // when the size of flex line is equal or more than 2 and the parent height
            // (length along the cross size) is fixed. But in RecyclerView, these two conditions
            // can't
            // be true at the same time. Because it's scrollable along the cross axis
            // or even if not (when flex wrap is "nowrap") the size of the flex lines should be 1.
            mFlexboxHelper.stretchViews(fromIndex);
        }
    }

    @Override
    public void onLayoutCompleted(RecyclerView.State state) {
        super.onLayoutCompleted(state);
        if (DEBUG) {
            Log.d(TAG, "onLayoutCompleted. " + state);
        }
        mPendingSavedState = null;
        mPendingScrollPosition = NO_POSITION;
        mPendingScrollPositionOffset = INVALID_OFFSET;
        mDirtyPosition = NO_POSITION;
        mAnchorInfo.reset();
        mViewCache.clear();
    }

    boolean isLayoutRtl() {
        return mIsRtl;
    }

    private void resolveLayoutDirection() {
        int layoutDirection = getLayoutDirection();
        switch (mFlexDirection) {
            case FlexDirection.ROW:
                mIsRtl = layoutDirection == ViewCompat.LAYOUT_DIRECTION_RTL;
                mFromBottomToTop = mFlexWrap == FlexWrap.WRAP_REVERSE;
                break;
            case FlexDirection.ROW_REVERSE:
                mIsRtl = layoutDirection != ViewCompat.LAYOUT_DIRECTION_RTL;
                mFromBottomToTop = mFlexWrap == FlexWrap.WRAP_REVERSE;
                break;
            case FlexDirection.COLUMN:
                mIsRtl = layoutDirection == ViewCompat.LAYOUT_DIRECTION_RTL;
                if (mFlexWrap == FlexWrap.WRAP_REVERSE) {
                    mIsRtl = !mIsRtl;
                }
                mFromBottomToTop = false;
                break;
            case FlexDirection.COLUMN_REVERSE:
                mIsRtl = layoutDirection == ViewCompat.LAYOUT_DIRECTION_RTL;
                if (mFlexWrap == FlexWrap.WRAP_REVERSE) {
                    mIsRtl = !mIsRtl;
                }
                mFromBottomToTop = true;
                break;
            default:
                mIsRtl = false;
                mFromBottomToTop = false;
        }
    }

    private void updateAnchorInfoForLayout(RecyclerView.State state, AnchorInfo anchorInfo) {
        if (updateAnchorFromPendingState(state, anchorInfo, mPendingSavedState)) {
            if (DEBUG) {
                Log.d(TAG, "updated anchor from the pending state");
            }
            return;
        }
        if (updateAnchorFromChildren(state, anchorInfo)) {
            if (DEBUG) {
                Log.d(TAG,
                        String.format("updated anchor info from existing children. AnchorInfo: %s",
                                anchorInfo));
            }
            return;
        }
        if (DEBUG) {
            Log.d(TAG, "deciding anchor info for fresh state");
        }
        anchorInfo.assignCoordinateFromPadding();
        anchorInfo.mPosition = 0;
        anchorInfo.mFlexLinePosition = 0;
    }

    private boolean updateAnchorFromPendingState(RecyclerView.State state, AnchorInfo anchorInfo,
            SavedState savedState) {
        assert mFlexboxHelper.mIndexToFlexLine != null;
        if (state.isPreLayout() || mPendingScrollPosition == NO_POSITION) {
            return false;
        }
        if (mPendingScrollPosition < 0 || mPendingScrollPosition >= state.getItemCount()) {
            mPendingScrollPosition = NO_POSITION;
            mPendingScrollPositionOffset = INVALID_OFFSET;
            if (DEBUG) {
                Log.e(TAG, "ignoring invalid scroll position " + mPendingScrollPosition);
            }
            return false;
        }

        anchorInfo.mPosition = mPendingScrollPosition;
        anchorInfo.mFlexLinePosition = mFlexboxHelper.mIndexToFlexLine[anchorInfo.mPosition];
        if (mPendingSavedState != null && mPendingSavedState.hasValidAnchor(state.getItemCount())) {
            anchorInfo.mCoordinate = mOrientationHelper.getStartAfterPadding() +
                    savedState.mAnchorOffset;
            anchorInfo.mAssignedFromSavedState = true;
            anchorInfo.mFlexLinePosition = NO_POSITION;
            return true;
        }

        if (mPendingScrollPositionOffset == INVALID_OFFSET) {
            View anchorView = findViewByPosition(mPendingScrollPosition);
            if (anchorView != null) {
                if (mOrientationHelper.getDecoratedMeasurement(anchorView) >
                        mOrientationHelper.getTotalSpace()) {
                    anchorInfo.assignCoordinateFromPadding();
                    return true;
                }
                int startGap = mOrientationHelper.getDecoratedStart(anchorView)
                        - mOrientationHelper.getStartAfterPadding();
                if (startGap < 0) {
                    anchorInfo.mCoordinate = mOrientationHelper.getStartAfterPadding();
                    anchorInfo.mLayoutFromEnd = false;
                    return true;
                }

                int endGap = mOrientationHelper.getEndAfterPadding() -
                        mOrientationHelper.getDecoratedEnd(anchorView);
                if (endGap < 0) {
                    anchorInfo.mCoordinate = mOrientationHelper.getEndAfterPadding();
                    anchorInfo.mLayoutFromEnd = true;
                    return true;
                }
                anchorInfo.mCoordinate = anchorInfo.mLayoutFromEnd ?
                        (mOrientationHelper.getDecoratedEnd(anchorView) +
                                mOrientationHelper.getTotalSpaceChange())
                        : mOrientationHelper.getDecoratedStart(anchorView);
            } else {
                if (getChildCount() > 0) {
                    int position = getPosition(getChildAt(0));
                    anchorInfo.mLayoutFromEnd = mPendingScrollPosition < position;
                }
                anchorInfo.assignCoordinateFromPadding();
            }
            return true;
        }

        // TODO: Support reverse layout when flex wrap == FlexWrap.WRAP_REVERSE
        anchorInfo.mCoordinate = mOrientationHelper.getStartAfterPadding()
                + mPendingScrollPositionOffset;
        return true;
    }

    /**
     * Finds an anchor child from existing Views. Most of the time, this is the view closest to
     * start or end that has a valid position (e.g. not removed).
     * Large part refers to the same method from LinearLayout#updateAnchorFromChildren
     */
    private boolean updateAnchorFromChildren(RecyclerView.State state, AnchorInfo anchorInfo) {
        if (getChildCount() == 0) {
            return false;
        }
        // TODO: Consider the focused view

        View referenceChild = anchorInfo.mLayoutFromEnd
                ? findLastReferenceChild(state.getItemCount())
                : findFirstReferenceChild(state.getItemCount());
        if (referenceChild != null) {
            anchorInfo.assignFromView(referenceChild);
            // If all visible views are removed in 1 pass, reference child might be out of bounds.
            // If that is the case, offset it back to 0 so that we use these pre-layout children.
            if (!state.isPreLayout() && supportsPredictiveItemAnimations()) {
                // validate this child is at least partially visible. if not, offset it to start
                final boolean notVisible =
                        mOrientationHelper.getDecoratedStart(referenceChild) >= mOrientationHelper
                                .getEndAfterPadding()
                                || mOrientationHelper.getDecoratedEnd(referenceChild)
                                < mOrientationHelper.getStartAfterPadding();
                if (notVisible) {
                    anchorInfo.mCoordinate = anchorInfo.mLayoutFromEnd
                            ? mOrientationHelper.getEndAfterPadding()
                            : mOrientationHelper.getStartAfterPadding();
                }
            }
            return true;
        }
        return false;
    }

    /**
     * Find the reference view to be used as an anchor. It tries to find the view who has the
     * maximum/minimum start/end (differs depending on if the container if RTL and the main axis
     * direction) coordinate in the first visible flex line.
     *
     * @param itemCount the number of the items in this layout including invisible items
     * @return the reference view
     */
    private View findFirstReferenceChild(int itemCount) {
        assert mFlexboxHelper.mIndexToFlexLine != null;
        View firstFound = findReferenceChild(0, getChildCount(), itemCount);
        if (firstFound == null) {
            return null;
        }
        int firstFoundPosition = getPosition(firstFound);
        int firstFoundLinePosition = mFlexboxHelper.mIndexToFlexLine[firstFoundPosition];
        if (firstFoundLinePosition == NO_POSITION) {
            return null;
        }
        FlexLine firstFoundLine = mFlexLines.get(firstFoundLinePosition);
        return findFirstReferenceViewInLine(firstFound, firstFoundLine);
    }

    /**
     * Find the reference view to be used as an anchor. It tries to find the view who has the
     * maximum/minimum start/end (differs depending on if the container if RTL and the main axis
     * direction) coordinate in the last visible flex line.
     *
     * @param itemCount the number of the items in this layout including invisible items
     * @return the reference view
     */
    private View findLastReferenceChild(int itemCount) {
        assert mFlexboxHelper.mIndexToFlexLine != null;
        View lastFound = findReferenceChild(getChildCount() - 1, -1, itemCount);
        if (lastFound == null) {
            return null;
        }
        int lastFoundPosition = getPosition(lastFound);
        int lastFoundLinePosition = mFlexboxHelper.mIndexToFlexLine[lastFoundPosition];
        FlexLine lastFoundLine = mFlexLines.get(lastFoundLinePosition);
        return findLastReferenceViewInLine(lastFound, lastFoundLine);
    }

    /**
     * Find a visible (or less preferred invisible) view within the given start and end index.
     * Large part refers to the same method in LinearLayoutManager#findReferenceChild
     *
     * @param start     the start index within the range to find a view
     * @param end       the end index within the range to find a view
     * @param itemCount the item count
     * @return the found view within the range of the given start and
     */
    private View findReferenceChild(int start, int end, int itemCount) {
        ensureOrientationHelper();
        ensureLayoutState();
        View invalidMatch = null;
        View outOfBoundsMatch = null;
        int boundStart = mOrientationHelper.getStartAfterPadding();
        int boundEnd = mOrientationHelper.getEndAfterPadding();
        int diff = end > start ? 1 : -1;
        for (int i = start; i != end; i += diff) {
            View view = getChildAt(i);
            int position = getPosition(view);
            if (position >= 0 && position < itemCount) {
                if (((RecyclerView.LayoutParams) view.getLayoutParams()).isItemRemoved()) {
                    if (invalidMatch == null) {
                        invalidMatch = view;
                    }
                } else if (mOrientationHelper.getDecoratedStart(view) < boundStart ||
                        mOrientationHelper.getDecoratedEnd(view) > boundEnd) {
                    if (outOfBoundsMatch == null) {
                        outOfBoundsMatch = view;
                    }
                } else {
                    return view;
                }
            }
        }
        return outOfBoundsMatch != null ? outOfBoundsMatch : invalidMatch;
    }

    private View getChildClosestToStart() {
        // TODO: Find from end when mFlexWrap == FlexWrap.WRAP_REVERSE
        return getChildAt(0);
    }

    /**
     * Fills the remaining space defined by the layoutState on
     * how many pixels should be filled (defined by {@link LayoutState#mAvailable}.
     * The large part refers to the LinearLayoutManager#fill method except for the fill direction.
     * Because FlexboxLayoutManager needs to care two scrolling directions:
     * <li>
     * <ul>Along the cross axis - When flex wrap is set to either FlexWrap.WRAP or
     * FlexWrap.WRAP_REVERSE, the layout needs to scroll along the cross axis.</ul>
     * <ul>Along the main axis - When flex wrap is set t FlexWrap.NOWRAP, the layout needs
     * to scroll along the main axis if there are overflowing flex items.</ul>
     * </li>
     *
     * @return the amount of pixels filled
     */
    private int fill(RecyclerView.Recycler recycler, RecyclerView.State state,
            LayoutState layoutState) {
        if (layoutState.mScrollingOffset != LayoutState.SCROLLING_OFFSET_NaN) {
            if (layoutState.mAvailable < 0) {
                layoutState.mScrollingOffset += layoutState.mAvailable;
            }
            recycleByLayoutState(recycler, layoutState);
        }
        int start = layoutState.mAvailable;
        int remainingSpace = layoutState.mAvailable;
        int consumed = 0;
        while ((remainingSpace > 0 || mLayoutState.mInfinite) &&
                layoutState.hasMore(state, mFlexLines)) {
            FlexLine flexLine = mFlexLines.get(layoutState.mFlexLinePosition);
            layoutState.mPosition = flexLine.mFirstIndex;
            consumed += layoutFlexLine(flexLine, layoutState);
            layoutState.mOffset += flexLine.getCrossSize() * layoutState.mLayoutDirection;
            remainingSpace -= flexLine.getCrossSize();
        }
        layoutState.mAvailable -= consumed;
        if (layoutState.mScrollingOffset != LayoutState.SCROLLING_OFFSET_NaN) {
            layoutState.mScrollingOffset += consumed;
            if (layoutState.mAvailable < 0) {
                layoutState.mScrollingOffset += layoutState.mAvailable;
            }
            recycleByLayoutState(recycler, layoutState);
        }
        return start - layoutState.mAvailable;
    }

    private void recycleByLayoutState(RecyclerView.Recycler recycler, LayoutState layoutState) {
        if (!layoutState.mShouldRecycle) {
            return;
        }
        if (layoutState.mLayoutDirection == LayoutState.LAYOUT_START) {
            // TODO: Consider the case mFlexWrap is set to nowrap and view is recycled individually
            recycleFlexLinesFromEnd(recycler, layoutState);
        } else {
            recycleFlexLinesFromStart(recycler, layoutState);
        }
    }

    private void recycleFlexLinesFromStart(RecyclerView.Recycler recycler,
            LayoutState layoutState) {
        if (layoutState.mScrollingOffset < 0) {
            return;
        }
        assert mFlexboxHelper.mIndexToFlexLine != null;
        int childCount = getChildCount();
        if (childCount == 0) {
            return;
        }
        View firstView = getChildAt(0);

        int currentLineIndex = mFlexboxHelper.mIndexToFlexLine[getPosition(firstView)];
        if (currentLineIndex == NO_POSITION) {
            return;
        }
        FlexLine flexLine = mFlexLines.get(currentLineIndex);
        int recycleTo = -1;
        for (int i = 0; i < childCount; i++) {
            View view = getChildAt(i);
            if (mOrientationHelper.getDecoratedEnd(view) <= layoutState.mScrollingOffset) {
                if (flexLine.mLastIndex == getPosition(view)) {
                    // Recycle the views in a flex line if all views end positions are lower than
                    // the scrolling offset because the views are laid out as a flex line unit.
                    // We need to also recycle the views as an unit of a flex line
                    recycleTo = i;
                    if (currentLineIndex >= mFlexLines.size() - 1) {
                        // Reached to the last line
                        break;
                    } else {
                        currentLineIndex += layoutState.mLayoutDirection;
                        flexLine = mFlexLines.get(currentLineIndex);
                    }
                }
            } else {
                break;
            }
        }
        recycleChildren(recycler, 0, recycleTo);
    }

    private void recycleFlexLinesFromEnd(RecyclerView.Recycler recycler, LayoutState layoutState) {
        if (layoutState.mScrollingOffset < 0) {
            return;
        }
        assert mFlexboxHelper.mIndexToFlexLine != null;
        int limit = mOrientationHelper.getEnd() - layoutState.mScrollingOffset;
        int childCount = getChildCount();
        if (childCount == 0) {
            return;
        }

        View lastView = getChildAt(childCount - 1);
        int currentLineIndex = mFlexboxHelper.mIndexToFlexLine[getPosition(lastView)];
        if (currentLineIndex == NO_POSITION) {
            return;
        }
        int recycleTo = childCount - 1;
        int recycleFrom = childCount;
        FlexLine flexLine = mFlexLines.get(currentLineIndex);
        for (int i = childCount - 1; i >= 0; i--) {
            View view = getChildAt(i);
            if (mOrientationHelper.getDecoratedStart(view) >= limit) {
                if (flexLine.mFirstIndex == getPosition(view)) {
                    // Recycle the views in a flex line if all views start positions are beyond the
                    // limit because the views are laid out as a flex line unit. We need to also
                    // recycle the views as an unit of a flex line
                    recycleFrom = i;
                    if (currentLineIndex <= 0) {
                        // Reached to the first flex line
                        break;
                    } else {
                        currentLineIndex += layoutState.mLayoutDirection;
                        flexLine = mFlexLines.get(currentLineIndex);
                    }
                }
            } else {
                break;
            }
        }
        recycleChildren(recycler, recycleFrom, recycleTo);
    }

    /**
     * Recycles children between given indices.
     *
     * @param startIndex inclusive
     * @param endIndex   inclusive
     */
    private void recycleChildren(RecyclerView.Recycler recycler, int startIndex, int endIndex) {
        for (int i = endIndex; i >= startIndex; i--) {
            removeAndRecycleViewAt(i, recycler);
        }
    }

    private int layoutFlexLine(FlexLine flexLine, LayoutState layoutState) {
        if (isMainAxisDirectionHorizontal()) {
            return layoutFlexLineMainAxisHorizontal(flexLine, layoutState);
        } else {
            return layoutFlexLineMainAxisVertical(flexLine, layoutState);
        }
    }

    private int layoutFlexLineMainAxisHorizontal(FlexLine flexLine, LayoutState layoutState) {
        assert mFlexboxHelper.mMeasureSpecCache != null;

        int paddingLeft = getPaddingLeft();
        int paddingRight = getPaddingRight();
        int parentWidth = getWidth();

        int childTop = layoutState.mOffset;
        if (layoutState.mLayoutDirection == LayoutState.LAYOUT_START) {
            childTop = childTop - flexLine.mCrossSize;
        }
        int startPosition = layoutState.mPosition;

        float childLeft;

        // Only used when mIsRtl is true
        float childRight;
        float spaceBetweenItem = 0f;
        switch (mJustifyContent) {
            case JustifyContent.FLEX_START:
                childLeft = paddingLeft;
                childRight = parentWidth - paddingRight;
                break;
            case JustifyContent.FLEX_END:
                childLeft = parentWidth - flexLine.mMainSize + paddingRight;
                childRight = flexLine.mMainSize - paddingLeft;
                break;
            case JustifyContent.CENTER:
                childLeft = paddingLeft + (parentWidth - flexLine.mMainSize) / 2f;
                childRight = parentWidth - paddingRight - (parentWidth - flexLine.mMainSize) / 2f;
                break;
            case JustifyContent.SPACE_AROUND:
                if (flexLine.mItemCount != 0) {
                    spaceBetweenItem = (parentWidth - flexLine.mMainSize)
                            / (float) flexLine.mItemCount;
                }
                childLeft = paddingLeft + spaceBetweenItem / 2f;
                childRight = parentWidth - paddingRight - spaceBetweenItem / 2f;
                break;
            case JustifyContent.SPACE_BETWEEN:
                childLeft = paddingLeft;
                float denominator = flexLine.mItemCount != 1 ? flexLine.mItemCount - 1 : 1f;
                spaceBetweenItem = (parentWidth - flexLine.mMainSize) / denominator;
                childRight = parentWidth - paddingRight;
                break;
            default:
                throw new IllegalStateException(
                        "Invalid justifyContent is set: " + mJustifyContent);
        }
        childLeft -= mAnchorInfo.mPerpendicularCoordinate;
        childRight -= mAnchorInfo.mPerpendicularCoordinate;
        spaceBetweenItem = Math.max(spaceBetweenItem, 0);

        // Used only when mLayoutDirection == LayoutState.LAYOUT_START to remember the index
        // a flex item should be inserted
        int indexInFlexLine = 0;
        for (int i = startPosition, itemCount = flexLine.getItemCount();
                i < startPosition + itemCount; i++) {
            View view = getFlexItemAt(i);
            if (view == null) {
                continue;
            }

            if (layoutState.mLayoutDirection == LayoutState.LAYOUT_END) {
                calculateItemDecorationsForChild(view, TEMP_RECT);
                addView(view);
            } else {
                calculateItemDecorationsForChild(view, TEMP_RECT);
                addView(view, indexInFlexLine);
                indexInFlexLine++;
            }

            // Retrieve the measure spec from the cache because the view may be re-created when
            // retrieved from Recycler, in that case measured width/height are set to 0 even
            // each visible child should be measured at least once in the FlexboxHelper
            long measureSpec = mFlexboxHelper.mMeasureSpecCache[i];
            int widthSpec = mFlexboxHelper.extractLowerInt(measureSpec);
            int heightSpec = mFlexboxHelper.extractHigherInt(measureSpec);
            LayoutParams lp = (LayoutParams) view.getLayoutParams();
            if (shouldMeasureChild(view, widthSpec, heightSpec, lp)) {
                view.measure(widthSpec, heightSpec);
            }

            childLeft += (lp.leftMargin + getLeftDecorationWidth(view));
            childRight -= (lp.rightMargin + getRightDecorationWidth(view));

            int topWithDecoration = childTop + getTopDecorationHeight(view);
            if (mIsRtl) {
                mFlexboxHelper.layoutSingleChildHorizontal(view, flexLine,
                        Math.round(childRight) - view.getMeasuredWidth(),
                        topWithDecoration, Math.round(childRight),
                        topWithDecoration + view.getMeasuredHeight());
            } else {
                mFlexboxHelper.layoutSingleChildHorizontal(view, flexLine,
                        Math.round(childLeft), topWithDecoration,
                        Math.round(childLeft) + view.getMeasuredWidth(),
                        topWithDecoration + view.getMeasuredHeight());
            }
            childLeft += (view.getMeasuredWidth() + lp.rightMargin + getRightDecorationWidth(view)
                    + spaceBetweenItem);
            childRight -= (view.getMeasuredWidth() + lp.leftMargin + getLeftDecorationWidth(view)
                    + spaceBetweenItem);

            flexLine.updatePositionFromView(view, getDecoratedLeft(view), getDecoratedTop(view),
                    getDecoratedRight(view), getDecoratedBottom(view));
        }
        layoutState.mFlexLinePosition += mLayoutState.mLayoutDirection;
        return flexLine.getCrossSize();
    }

    private int layoutFlexLineMainAxisVertical(FlexLine flexLine, LayoutState layoutState) {
        assert mFlexboxHelper.mMeasureSpecCache != null;

        int paddingTop = getPaddingTop();
        int paddingBottom = getPaddingBottom();
        int parentHeight = getHeight();

        // Either childLeft or childRight is used depending on the layoutState.mLayoutDirection
        int childLeft = layoutState.mOffset;
        if (layoutState.mLayoutDirection == LayoutState.LAYOUT_START) {
            childLeft = childLeft - flexLine.mCrossSize;
        }
        int startPosition = layoutState.mPosition;

        float childTop;

        // Only used when mFromBottomToTop is true
        float childBottom;
        float spaceBetweenItem = 0f;
        switch (mJustifyContent) {
            case JustifyContent.FLEX_START:
                childTop = paddingTop;
                childBottom = parentHeight - paddingBottom;
                break;
            case JustifyContent.FLEX_END:
                childTop = parentHeight - flexLine.mMainSize + paddingBottom;
                childBottom = flexLine.mMainSize - paddingTop;
                break;
            case JustifyContent.CENTER:
                childTop = paddingTop + (parentHeight - flexLine.mMainSize) / 2f;
                childBottom = parentHeight - paddingBottom
                        - (parentHeight - flexLine.mMainSize) / 2f;
                break;
            case JustifyContent.SPACE_AROUND:
                if (flexLine.mItemCount != 0) {
                    spaceBetweenItem = (parentHeight - flexLine.mMainSize)
                            / (float) flexLine.mItemCount;
                }
                childTop = paddingTop + spaceBetweenItem / 2f;
                childBottom = parentHeight - paddingBottom - spaceBetweenItem / 2f;
                break;
            case JustifyContent.SPACE_BETWEEN:
                childTop = paddingTop;
                float denominator = flexLine.mItemCount != 1 ? flexLine.mItemCount - 1 : 1f;
                spaceBetweenItem = (parentHeight - flexLine.mMainSize) / denominator;
                childBottom = parentHeight - paddingBottom;
                break;
            default:
                throw new IllegalStateException(
                        "Invalid justifyContent is set: " + mJustifyContent);
        }
        childTop -= mAnchorInfo.mPerpendicularCoordinate;
        childBottom -= mAnchorInfo.mPerpendicularCoordinate;
        spaceBetweenItem = Math.max(spaceBetweenItem, 0);

        // Used only when mLayoutDirection == LayoutState.LAYOUT_START to remember the index
        // a flex item should be inserted
        int indexInFlexLine = 0;
        for (int i = startPosition, itemCount = flexLine.getItemCount();
                i < startPosition + itemCount; i++) {
            View view = getFlexItemAt(i);
            if (view == null) {
                continue;
            }

            // Retrieve the measure spec from the cache because the view may be re-created when
            // retrieved from Recycler, in that case measured width/height are set to 0 even
            // each visible child should be measured at least once in the FlexboxHelper
            long measureSpec = mFlexboxHelper.mMeasureSpecCache[i];
            int widthSpec = mFlexboxHelper.extractLowerInt(measureSpec);
            int heightSpec = mFlexboxHelper.extractHigherInt(measureSpec);
            LayoutParams lp = (LayoutParams) view.getLayoutParams();
            if (shouldMeasureChild(view, widthSpec, heightSpec, lp)) {
                view.measure(widthSpec, heightSpec);
            }

            childTop += (lp.topMargin + getTopDecorationHeight(view));
            childBottom -= (lp.rightMargin + getBottomDecorationHeight(view));

            if (layoutState.mLayoutDirection == LayoutState.LAYOUT_END) {
                calculateItemDecorationsForChild(view, TEMP_RECT);
                addView(view);
            } else {
                calculateItemDecorationsForChild(view, TEMP_RECT);
                addView(view, indexInFlexLine);
                indexInFlexLine++;
            }

            int leftWidthDecoration = childLeft + getLeftDecorationWidth(view);
            if (mFromBottomToTop) {
                mFlexboxHelper.layoutSingleChildVertical(view, flexLine, mIsRtl,
                        leftWidthDecoration, Math.round(childBottom) - view.getMeasuredHeight(),
                        leftWidthDecoration + view.getMeasuredWidth(), Math.round(childBottom));
            } else {
                mFlexboxHelper.layoutSingleChildVertical(view, flexLine, mIsRtl,
                        leftWidthDecoration, Math.round(childTop),
                        leftWidthDecoration + view.getMeasuredWidth(),
                        Math.round(childTop) + view.getMeasuredHeight());
            }
            childTop += (view.getMeasuredHeight() + lp.topMargin + getBottomDecorationHeight(view)
                    + spaceBetweenItem);
            childBottom -= (view.getMeasuredHeight() + lp.bottomMargin +
                    getTopDecorationHeight(view) + spaceBetweenItem);

            flexLine.updatePositionFromView(view, getDecoratedLeft(view), getDecoratedTop(view),
                    getDecoratedRight(view), getDecoratedBottom(view));
        }
        layoutState.mFlexLinePosition += mLayoutState.mLayoutDirection;
        return flexLine.getCrossSize();
    }

    @Override
    public boolean isMainAxisDirectionHorizontal() {
        return mFlexDirection == FlexDirection.ROW || mFlexDirection == FlexDirection.ROW_REVERSE;
    }


    /**
     * Update the layout state based on the anchor information.
     * The view holders are going to be filled toward the end position (bottom if the main axis
     * direction is horizontal, right if the main axis direction if vertical).
     *
     * @param anchorInfo       the anchor information where layout should start
     * @param fromNextLine     if set to {@code true}, layout starts from the next flex line set to
     *                         the anchor information
     * @param considerInfinite if set to {@code true}, the judgement if the infinite available
     *                         space
     *                         needs to be considered.
     */
    private void updateLayoutStateToFillEnd(AnchorInfo anchorInfo, boolean fromNextLine,
            boolean considerInfinite) {
        if (considerInfinite) {
            resolveInfiniteAmount();
        } else {
            mLayoutState.mInfinite = false;
        }
        mLayoutState.mAvailable = mOrientationHelper.getEndAfterPadding() - anchorInfo.mCoordinate;
        mLayoutState.mPosition = anchorInfo.mPosition;
        mLayoutState.mItemDirection = LayoutState.ITEM_DIRECTION_TAIL;
        mLayoutState.mLayoutDirection = LayoutState.LAYOUT_END;
        mLayoutState.mOffset = anchorInfo.mCoordinate;
        mLayoutState.mScrollingOffset = LayoutState.SCROLLING_OFFSET_NaN;
        mLayoutState.mFlexLinePosition = anchorInfo.mFlexLinePosition;

        if (fromNextLine
                && mFlexLines.size() > 1
                && anchorInfo.mFlexLinePosition >= 0
                && anchorInfo.mFlexLinePosition < mFlexLines.size() - 1) {
            FlexLine currentLine = mFlexLines.get(anchorInfo.mFlexLinePosition);
            mLayoutState.mFlexLinePosition++;
            mLayoutState.mPosition += currentLine.getItemCount();
        }
    }

    /**
     * Update the layout state based on the anchor information.
     * The view holders are going to be filled toward the start position (top if the main axis
     * direction is horizontal, left if the main axis direction if vertical).
     *
     * @param anchorInfo       the anchor information where layout should start
     * @param fromPreviousLine if set to {@code true}, layout starts from the next flex line set to
     *                         the anchor information
     * @param considerInfinite if set to {@code true}, the judgement if the infinite available
     *                         space
     *                         needs to be considered.
     */
    private void updateLayoutStateToFillStart(AnchorInfo anchorInfo, boolean fromPreviousLine,
            boolean considerInfinite) {
        if (considerInfinite) {
            resolveInfiniteAmount();
        } else {
            mLayoutState.mInfinite = false;
        }
        mLayoutState.mAvailable = anchorInfo.mCoordinate - mOrientationHelper
                .getStartAfterPadding();
        mLayoutState.mPosition = anchorInfo.mPosition;
        mLayoutState.mItemDirection = LayoutState.ITEM_DIRECTION_TAIL;
        mLayoutState.mLayoutDirection = LayoutState.LAYOUT_START;
        mLayoutState.mOffset = anchorInfo.mCoordinate;
        mLayoutState.mScrollingOffset = LayoutState.SCROLLING_OFFSET_NaN;
        mLayoutState.mFlexLinePosition = anchorInfo.mFlexLinePosition;

        if (fromPreviousLine && anchorInfo.mFlexLinePosition > 0
                && mFlexLines.size() > anchorInfo.mFlexLinePosition) {
            FlexLine currentLine = mFlexLines.get(anchorInfo.mFlexLinePosition);
            mLayoutState.mFlexLinePosition--;
            mLayoutState.mPosition -= currentLine.getItemCount();
        }
    }

    private void resolveInfiniteAmount() {
        int crossMode;
        if (isMainAxisDirectionHorizontal()) {
            crossMode = getHeightMode();
        } else {
            crossMode = getWidthMode();
        }
        // Setting the infinite flag so that the LayoutManager tries to fill the available space
        // as much as possible. E.g. this is needed in the case RecyclerView is wrapped with another
        // scrollable container (another RecyclerView or ScrollView) on the condition
        // layout_height="wrap_content" and flexDirection="row". In such a case, the height of the
        // inner RecyclerView (attached RecyclerView for this LayoutManager) is set to 0 at this
        // moment, so the value of the mAvailable doesn't have enough value enough to put the
        // already calculated flex lines.
        mLayoutState.mInfinite =
                crossMode == View.MeasureSpec.UNSPECIFIED || crossMode == View.MeasureSpec.AT_MOST;
    }

    private void ensureOrientationHelper() {
        if (mOrientationHelper != null) {
            return;
        }
        // There are two cases for each of main axis direction. In either case the scroll happens
        // along the cross axis:
        // -- Scroll vertically when mFlexWrap != FlexWrap.NOWRAP. In this case scroll happens
        //    along the cross axis
        //
        // When scroll direction is vertical:
        // -- Scroll horizontally when mFlexWrap != FlexWrap.NOWRAP. In this case scroll happens
        //    along the cross axis
        if (isMainAxisDirectionHorizontal()) {
            if (mFlexWrap == FlexWrap.NOWRAP) {
                mOrientationHelper = OrientationHelper.createHorizontalHelper(this);
                mSubOrientationHelper = OrientationHelper.createVerticalHelper(this);
            } else {
                mOrientationHelper = OrientationHelper.createVerticalHelper(this);
                mSubOrientationHelper = OrientationHelper.createHorizontalHelper(this);
            }
        } else {
            if (mFlexWrap == FlexWrap.NOWRAP) {
                mOrientationHelper = OrientationHelper.createVerticalHelper(this);
                mSubOrientationHelper = OrientationHelper.createHorizontalHelper(this);
            } else {
                mOrientationHelper = OrientationHelper.createHorizontalHelper(this);
                mSubOrientationHelper = OrientationHelper.createVerticalHelper(this);
            }
        }
    }

    private void ensureLayoutState() {
        if (mLayoutState == null) {
            mLayoutState = new LayoutState();
        }
    }

    @Override
    public void scrollToPosition(int position) {
        mPendingScrollPosition = position;
        mPendingScrollPositionOffset = INVALID_OFFSET;
        if (mPendingSavedState != null) {
            mPendingSavedState.invalidateAnchor();
        }
        requestLayout();
    }

    @Override
    public void smoothScrollToPosition(RecyclerView recyclerView, RecyclerView.State state,
            int position) {
        LinearSmoothScroller smoothScroller =
                new LinearSmoothScroller(recyclerView.getContext());
        smoothScroller.setTargetPosition(position);
        startSmoothScroll(smoothScroller);
    }

    /**
     * @return true if LayoutManager will recycle its children when it is detached from
     * RecyclerView.
     */
    @SuppressWarnings("UnusedDeclaration")
    public boolean getRecycleChildrenOnDetach() {
        return mRecycleChildrenOnDetach;
    }

    /**
     * Set whether this LayoutManager will recycle its children when it is detached from
     * RecyclerView.
     * <p>
     * If you are using a {@link RecyclerView.RecycledViewPool}, it might be a good idea to set
     * this flag to <code>true</code> so that views will be available to other RecyclerViews
     * immediately.
     * <p>
     * Note that, setting this flag will result in a performance drop if RecyclerView
     * is restored.
     *
     * @param recycleChildrenOnDetach Whether children should be recycled in detach or not.
     */
    @SuppressWarnings("UnusedDeclaration")
    public void setRecycleChildrenOnDetach(boolean recycleChildrenOnDetach) {
        mRecycleChildrenOnDetach = recycleChildrenOnDetach;
    }

    @Override
    public void onAttachedToWindow(RecyclerView recyclerView) {
        super.onAttachedToWindow(recyclerView);
        mParent = (View) recyclerView.getParent();
    }

    @Override
    public void onDetachedFromWindow(RecyclerView view, RecyclerView.Recycler recycler) {
        super.onDetachedFromWindow(view, recycler);
        if (mRecycleChildrenOnDetach) {
            if (DEBUG) {
                Log.d(TAG, "onDetachedFromWindow. Recycling children in the recycler");
            }
            removeAndRecycleAllViews(recycler);
            recycler.clear();
        }
    }

    @Override
    public boolean canScrollHorizontally() {
        return !isMainAxisDirectionHorizontal() || getWidth() > mParent.getWidth();
    }

    @Override
    public boolean canScrollVertically() {
        return isMainAxisDirectionHorizontal() || getHeight() > mParent.getHeight();
    }

    @Override
    public int scrollHorizontallyBy(int dx, RecyclerView.Recycler recycler,
            RecyclerView.State state) {
        if (!isMainAxisDirectionHorizontal()) {
            int scrolled = handleScrollingCrossAxis(dx, recycler, state);
            mViewCache.clear();
            return scrolled;
        } else {
            int scrolled = handleScrollingMainAxis(dx);
            mAnchorInfo.mPerpendicularCoordinate += scrolled;
            mSubOrientationHelper.offsetChildren(-scrolled);
            return scrolled;
        }
    }

    @Override
    public int scrollVerticallyBy(int dy, RecyclerView.Recycler recycler,
            RecyclerView.State state) {
        if (isMainAxisDirectionHorizontal()) {
            int scrolled = handleScrollingCrossAxis(dy, recycler, state);
            mViewCache.clear();
            return scrolled;
        } else {
            int scrolled = handleScrollingMainAxis(dy);
            mAnchorInfo.mPerpendicularCoordinate += scrolled;
            mSubOrientationHelper.offsetChildren(-scrolled);
            return scrolled;
        }
    }

    /**
     * @param delta    the delta for the amount that is being scrolled
     *                 (either horizontally or vertically)
     * @param recycler the Recycler instance
     * @param state    the Recycler.State instance
     * @return the amount actually scrolled
     */
    private int handleScrollingCrossAxis(int delta, RecyclerView.Recycler recycler,
            RecyclerView.State state) {
        if (getChildCount() == 0 || delta == 0) {
            return 0;
        }
        ensureOrientationHelper();
        mLayoutState.mShouldRecycle = true;
        int layoutDirection = delta > 0 ? LayoutState.LAYOUT_END : LayoutState.LAYOUT_START;
        int absDelta = Math.abs(delta);

        updateLayoutState(layoutDirection, absDelta);

        int freeScroll = mLayoutState.mScrollingOffset;
        int consumed = freeScroll + fill(recycler, state, mLayoutState);
        if (consumed < 0) {
            return 0;
        }
        int scrolled = absDelta > consumed ? layoutDirection * consumed : delta;
        mOrientationHelper.offsetChildren(-scrolled);
        mLayoutState.mLastScrollDelta = scrolled;
        return scrolled;
    }

    private int handleScrollingMainAxis(int delta) {
        if (getChildCount() == 0 || delta == 0) {
            return 0;
        }
        ensureOrientationHelper();
        boolean isMainAxisHorizontal = isMainAxisDirectionHorizontal();
        int parentLength = isMainAxisHorizontal ? mParent.getWidth() : mParent.getHeight();
        int mainAxisLength = isMainAxisHorizontal ? getWidth() : getHeight();
        if (delta > 0) {
            delta = Math.min(mainAxisLength
                    - mAnchorInfo.mPerpendicularCoordinate
                    - parentLength, delta);
        } else {
            delta = mAnchorInfo.mPerpendicularCoordinate + delta >= 0 ? delta :
                    -mAnchorInfo.mPerpendicularCoordinate;
        }
        return delta;
    }

    /**
     * Update the layout state as part of the scrolling. This method also update the flex lines
     * enough to display the view port including the delta of the scroll.
     *
     * @param layoutDirection the layout direction value. Either of {@link LayoutState#LAYOUT_END}
     *                        or {@link LayoutState#LAYOUT_START}
     * @param absDelta        the absolute value of the delta that is about to be scrolled.
     */
<<<<<<< HEAD
    private void updateLayoutState(int layoutDirection, int absDelta) {
=======
    private void updateLayoutState(int layoutDirection,
            int absDelta) {
>>>>>>> dd7b5e39
        assert mFlexboxHelper.mIndexToFlexLine != null;
        // TODO: Consider updating LayoutState#mExtra to support better smooth scrolling
        mLayoutState.mLayoutDirection = layoutDirection;
        boolean mainAxisHorizontal = isMainAxisDirectionHorizontal();

        //noinspection ResourceType
        int widthMeasureSpec = View.MeasureSpec.makeMeasureSpec(getWidth(), getWidthMode());
        //noinspection ResourceType
        int heightMeasureSpec = View.MeasureSpec.makeMeasureSpec(getHeight(), getHeightMode());
        if (layoutDirection == LayoutState.LAYOUT_END) {
            View lastVisible = getChildAt(getChildCount() - 1);
            mLayoutState.mOffset = mOrientationHelper.getDecoratedEnd(lastVisible);
            int lastVisiblePosition = getPosition(lastVisible);
            int lastVisibleLinePosition = mFlexboxHelper.mIndexToFlexLine[lastVisiblePosition];
            FlexLine lastVisibleLine = mFlexLines.get(lastVisibleLinePosition);

            // The reference view which has the maximum end (or minimum if the layout is RTL and
            // the main axis direction is horizontal) coordinate in  the last visible flex line.
            View referenceView = findLastReferenceViewInLine(lastVisible, lastVisibleLine);

            mLayoutState.mOffset = mOrientationHelper.getDecoratedEnd(referenceView);
            mLayoutState.mItemDirection = LayoutState.ITEM_DIRECTION_TAIL;
            mLayoutState.mPosition = lastVisiblePosition + mLayoutState.mItemDirection;
            if (mFlexboxHelper.mIndexToFlexLine.length <= mLayoutState.mPosition) {
                mLayoutState.mFlexLinePosition = NO_POSITION;
            } else {
                mLayoutState.mFlexLinePosition
                        = mFlexboxHelper.mIndexToFlexLine[mLayoutState.mPosition];
            }
            mLayoutState.mScrollingOffset = mOrientationHelper.getDecoratedEnd(referenceView)
                    - mOrientationHelper.getEndAfterPadding();

            if ((mLayoutState.mFlexLinePosition == NO_POSITION
                    || mLayoutState.mFlexLinePosition > mFlexLines.size() - 1) &&
                    mLayoutState.mPosition <= getFlexItemCount()) {
                // If the RecyclerView tries to scroll beyond the already calculated
                // flex container, need to calculate beyond the amount that needs to be filled

                int needsToFill = absDelta - mLayoutState.mScrollingOffset;
                mFlexLinesResult.reset();
                if (needsToFill > 0) {
                    if (mainAxisHorizontal) {
                        mFlexboxHelper.calculateHorizontalFlexLines(mFlexLinesResult,
                                widthMeasureSpec, heightMeasureSpec, needsToFill,
                                mLayoutState.mPosition, mFlexLines);
                    } else {
                        mFlexboxHelper.calculateVerticalFlexLines(mFlexLinesResult,
                                widthMeasureSpec, heightMeasureSpec, needsToFill,
                                mLayoutState.mPosition, mFlexLines);
                    }
                    mFlexboxHelper.determineMainSize(widthMeasureSpec, heightMeasureSpec,
                            mLayoutState.mPosition);
                    mFlexboxHelper.stretchViews(mLayoutState.mPosition);
                }
            }
        } else {
            View firstVisible = getChildAt(0);

            mLayoutState.mOffset = mOrientationHelper.getDecoratedStart(firstVisible);
            int firstVisiblePosition = getPosition(firstVisible);
            int firstVisibleLinePosition = mFlexboxHelper.mIndexToFlexLine[firstVisiblePosition];
            FlexLine firstVisibleLine = mFlexLines.get(firstVisibleLinePosition);

            // The reference view which has the minimum start (or maximum if the layout is RTL and
            // the main axis direction is horizontal) coordinate in the first visible flex line
            View referenceView = findFirstReferenceViewInLine(firstVisible, firstVisibleLine);

            mLayoutState.mOffset = mOrientationHelper.getDecoratedStart(referenceView);
            mLayoutState.mItemDirection = LayoutState.ITEM_DIRECTION_TAIL;
            int flexLinePosition = mFlexboxHelper.mIndexToFlexLine[firstVisiblePosition];
            if (flexLinePosition == NO_POSITION) {
                flexLinePosition = 0;
            }
            if (flexLinePosition > 0) {
                FlexLine previousLine = mFlexLines.get(flexLinePosition - 1);
                // The position of the next item toward start should be on the next flex line,
                // shifting the position by the number of the items in the previous line.
                mLayoutState.mPosition = firstVisiblePosition - previousLine.getItemCount();
            } else {
                mLayoutState.mPosition = NO_POSITION;
            }
            mLayoutState.mFlexLinePosition = flexLinePosition > 0 ? flexLinePosition - 1 : 0;
            mLayoutState.mScrollingOffset = -mOrientationHelper.getDecoratedStart(referenceView)
                    + mOrientationHelper.getStartAfterPadding();
        }
        mLayoutState.mAvailable = absDelta - mLayoutState.mScrollingOffset;
    }

    /**
     * Loop through the first visible flex line to find the reference view, which has the minimum
     * start (or maximum if the layout is RTL and main axis direction is horizontal) coordinate.
     *
     * @param firstView        the first visible view
     * @param firstVisibleLine the first visible flex line
     * @return the reference view
     */
    private View findFirstReferenceViewInLine(View firstView, FlexLine firstVisibleLine) {
        boolean mainAxisHorizontal = isMainAxisDirectionHorizontal();
        View referenceView = firstView;
        for (int i = 1, to = firstVisibleLine.mItemCount;
                i < to; i++) {
            View viewInSameLine = getChildAt(i);
            if (viewInSameLine == null || viewInSameLine.getVisibility() == View.GONE) {
                continue;
            }
            if (mIsRtl && !mainAxisHorizontal) {
                if (mOrientationHelper.getDecoratedStart(referenceView)
                        < mOrientationHelper.getDecoratedStart(viewInSameLine)) {
                    referenceView = viewInSameLine;
                }
            } else {
                if (mOrientationHelper.getDecoratedStart(referenceView)
                        > mOrientationHelper.getDecoratedStart(viewInSameLine)) {
                    referenceView = viewInSameLine;
                }
            }
        }
        return referenceView;
    }

    /**
     * Loop through the last visible flex line to find the reference view, which has the maximum
     * end (or minimum if the layout is RTL and main axis direction is horizontal) coordinate.
     *
     * @param lastView        the last visible view
     * @param lastVisibleLine the last visible flex line
     * @return the reference view
     */
    private View findLastReferenceViewInLine(View lastView, FlexLine lastVisibleLine) {
        boolean mainAxisHorizontal = isMainAxisDirectionHorizontal();
        View referenceView = lastView;
        for (int i = getChildCount() - 2, to = getChildCount() - lastVisibleLine.mItemCount - 1;
                i > to; i--) {
            View viewInSameLine = getChildAt(i);
            if (viewInSameLine == null || viewInSameLine.getVisibility() == View.GONE) {
                continue;
            }
            if (mIsRtl && !mainAxisHorizontal) {
                // The end edge of the view is left, should be the minimum left edge
                // where the next view should be placed
                if (mOrientationHelper.getDecoratedEnd(referenceView) >
                        mOrientationHelper.getDecoratedEnd(viewInSameLine)) {
                    referenceView = viewInSameLine;
                }
            } else {
                if (mOrientationHelper.getDecoratedEnd(referenceView) <
                        mOrientationHelper.getDecoratedEnd(viewInSameLine)) {
                    referenceView = viewInSameLine;
                }
            }
        }
        return referenceView;
    }

    @Override
    public int computeHorizontalScrollExtent(RecyclerView.State state) {
        int scrollExtent = computeScrollExtent(state);
        if (DEBUG) {
            Log.d(TAG, "computeHorizontalScrollExtent: " + scrollExtent);
        }
        return scrollExtent;
    }

    @Override
    public int computeVerticalScrollExtent(RecyclerView.State state) {
        int scrollExtent = computeScrollExtent(state);
        if (DEBUG) {
            Log.d(TAG, "computeVerticalScrollExtent: " + scrollExtent);
        }
        return scrollExtent;
    }

    private int computeScrollExtent(RecyclerView.State state) {
        if (getChildCount() == 0) {
            return 0;
        }
        int allChildrenCount = state.getItemCount();
        ensureOrientationHelper();
        View firstReferenceView = findFirstReferenceChild(allChildrenCount);
        View lastReferenceView = findLastReferenceChild(allChildrenCount);
        if (state.getItemCount() == 0 || firstReferenceView == null || lastReferenceView == null) {
            return 0;
        }
        // TODO: Need to consider the reverse pattern when flexWrap == wrap_reverse is implemented
        int extend = mOrientationHelper.getDecoratedEnd(lastReferenceView) -
                mOrientationHelper.getDecoratedStart(firstReferenceView);
        return Math.min(mOrientationHelper.getTotalSpace(), extend);
    }

    @Override
    public int computeHorizontalScrollOffset(RecyclerView.State state) {
        int scrollOffset = computeScrollOffset(state);
        if (DEBUG) {
            Log.d(TAG, "computeHorizontalScrollOffset: " + scrollOffset);
        }
        return computeScrollOffset(state);
    }

    @Override
    public int computeVerticalScrollOffset(RecyclerView.State state) {
        int scrollOffset = computeScrollOffset(state);
        if (DEBUG) {
            Log.d(TAG, "computeVerticalScrollOffset: " + scrollOffset);
        }
        return scrollOffset;
    }

    private int computeScrollOffset(RecyclerView.State state) {
        if (getChildCount() == 0) {
            return 0;
        }
        int allChildrenCount = state.getItemCount();
        View firstReferenceView = findFirstReferenceChild(allChildrenCount);
        View lastReferenceView = findLastReferenceChild(allChildrenCount);
        if (state.getItemCount() == 0 || firstReferenceView == null || lastReferenceView == null) {
            return 0;
        }
        assert mFlexboxHelper.mIndexToFlexLine != null;
        int minPosition = getPosition(firstReferenceView);
        int maxPosition = getPosition(lastReferenceView);
        int laidOutArea = Math.abs(mOrientationHelper.getDecoratedEnd(lastReferenceView) -
                mOrientationHelper.getDecoratedStart(firstReferenceView));
        int firstLinePosition = mFlexboxHelper.mIndexToFlexLine[minPosition];
        if (firstLinePosition == 0 || firstLinePosition == NO_POSITION) {
            return 0;
        }
        int lastLinePosition = mFlexboxHelper.mIndexToFlexLine[maxPosition];
        int lineRange = lastLinePosition - firstLinePosition + 1;
        float averageSizePerLine = (float) laidOutArea / lineRange;
        // The number of lines before the first line is equal to the value of firstLinePosition
        return Math.round(
                firstLinePosition * averageSizePerLine + (mOrientationHelper.getStartAfterPadding()
                        - mOrientationHelper.getDecoratedStart(firstReferenceView)));
    }

    @Override
    public int computeHorizontalScrollRange(RecyclerView.State state) {
        int scrollRange = computeScrollRange(state);
        Log.d(TAG, "computeHorizontalScrollRange: " + scrollRange);
        return scrollRange;
    }

    @Override
    public int computeVerticalScrollRange(RecyclerView.State state) {
        int scrollRange = computeScrollRange(state);
        Log.d(TAG, "computeVerticalScrollRange: " + scrollRange);
        return scrollRange;
    }

    /**
     * @return the estimate total length of the flex container.
     * Note that this method estimates the length by using the number of the visible items and the
     * rest of the non-visible items. So the value returned by this method isn't the exact length
     * of the container. So the scroll bar position may be slightly different from the actual
     * expected position
     */
    private int computeScrollRange(RecyclerView.State state) {
        if (getChildCount() == 0) {
            return 0;
        }
        int allItemCount = state.getItemCount();
        View firstReferenceView = findFirstReferenceChild(allItemCount);
        View lastReferenceView = findLastReferenceChild(allItemCount);
        if (state.getItemCount() == 0 || firstReferenceView == null || lastReferenceView == null) {
            return 0;
        }
        assert mFlexboxHelper.mIndexToFlexLine != null;
        int firstVisiblePosition = findFirstVisibleItemPosition();
        int lastVisiblePosition = findLastVisibleItemPosition();
        int laidOutArea = Math.abs(mOrientationHelper.getDecoratedEnd(lastReferenceView) -
                mOrientationHelper.getDecoratedStart(firstReferenceView));
        int laidOutRange = lastVisiblePosition - firstVisiblePosition + 1;
        return (int) ((float) laidOutArea / laidOutRange * state.getItemCount());
    }

    /**
     * Copied from {@link android.support.v7.widget.RecyclerView.LayoutManager#shouldMeasureChild
     * (View,
     * int, int, RecyclerView.LayoutParams)}}
     */
    private boolean shouldMeasureChild(View child, int widthSpec, int heightSpec,
            RecyclerView.LayoutParams lp) {
        return child.isLayoutRequested()
                || !isMeasurementCacheEnabled()
                || !isMeasurementUpToDate(child.getWidth(), widthSpec, lp.width)
                || !isMeasurementUpToDate(child.getHeight(), heightSpec, lp.height);
    }

    /**
     * Copied from
     * {@link android.support.v7.widget.RecyclerView.LayoutManager#isMeasurementUpToDate(int, int,
     * int)}
     */
    private static boolean isMeasurementUpToDate(int childSize, int spec, int dimension) {
        final int specMode = View.MeasureSpec.getMode(spec);
        final int specSize = View.MeasureSpec.getSize(spec);
        if (dimension > 0 && childSize != dimension) {
            return false;
        }
        switch (specMode) {
            case View.MeasureSpec.UNSPECIFIED:
                return true;
            case View.MeasureSpec.AT_MOST:
                return specSize >= childSize;
            case View.MeasureSpec.EXACTLY:
                return specSize == childSize;
        }
        return false;
    }

    private void clearFlexLines() {
        mFlexLines.clear();
        mAnchorInfo.reset();
        mAnchorInfo.mPerpendicularCoordinate = 0;
    }

    private int getChildLeft(View view) {
        RecyclerView.LayoutParams params = (RecyclerView.LayoutParams)
                view.getLayoutParams();
        return getDecoratedLeft(view) - params.leftMargin;
    }

    private int getChildRight(View view) {
        RecyclerView.LayoutParams params = (RecyclerView.LayoutParams)
                view.getLayoutParams();
        return getDecoratedRight(view) + params.rightMargin;
    }

    private int getChildTop(View view) {
        RecyclerView.LayoutParams params = (RecyclerView.LayoutParams)
                view.getLayoutParams();
        return getDecoratedTop(view) - params.topMargin;
    }

    private int getChildBottom(View view) {
        RecyclerView.LayoutParams params = (RecyclerView.LayoutParams)
                view.getLayoutParams();
        return getDecoratedBottom(view) + params.bottomMargin;
    }

    /**
     * @param view              the view to be examined if it's visible
     * @param completelyVisible when passed as {@code true}, this method checks if the view bounds
     *                          don't overlap the bounds of the RecyclerView. When passed as
     *                          {@code false}, this method checks if the view bounds are partially
     *                          visible within the RecyclerView.
     * @return if the view passed as an argument is visible (view bounds are within the parent
     * RecyclerView)
     */
    private boolean isViewVisible(View view, boolean completelyVisible) {
        int left = getPaddingLeft();
        int top = getPaddingTop();
        int right = getWidth() - getPaddingRight();
        int bottom = getHeight() - getPaddingBottom();
        int childLeft = getChildLeft(view);
        int childTop = getChildTop(view);
        int childRight = getChildRight(view);
        int childBottom = getChildBottom(view);

        boolean horizontalCompletelyVisible = false;
        boolean horizontalPartiallyVisible = false;
        boolean verticalCompletelyVisible = false;
        boolean verticalPartiallyVisible = false;
        if (left <= childLeft && right >= childRight) {
            horizontalCompletelyVisible = true;
        }
        if (childLeft >= right || childRight >= left) {
            horizontalPartiallyVisible = true;
        }

        if (top <= childTop && bottom >= childBottom) {
            verticalCompletelyVisible = true;
        }
        if (childTop >= bottom || childBottom >= top) {
            verticalPartiallyVisible = true;
        }
        if (completelyVisible) {
            return horizontalCompletelyVisible && verticalCompletelyVisible;
        } else {
            return horizontalPartiallyVisible && verticalPartiallyVisible;
        }
    }

    /**
     * Returns the adapter position of the first visible view. This position does not include
     * adapter changes that were dispatched after the last layout pass.
     *
     * If RecyclerView has item decorators, they will be considered in calculations as well.
     * LayoutManager may pre-cache some views that are not necessarily visible. Those views
     * are ignored in this method.
     *
     * @return The adapter position of the first visible item or {@link RecyclerView#NO_POSITION} if
     * there aren't any visible items.
     * @see #findFirstCompletelyVisibleItemPosition()
     * @see #findLastVisibleItemPosition()
     */
    @SuppressWarnings("WeakerAccess")
    public int findFirstVisibleItemPosition() {
        final View child = findOneVisibleChild(0, getChildCount(), false);
        return child == null ? NO_POSITION : getPosition(child);
    }

    /**
     * Returns the adapter position of the first fully visible view. This position does not include
     * adapter changes that were dispatched after the last layout pass.
     *
     * @return The adapter position of the first fully visible item or
     * {@link RecyclerView#NO_POSITION} if there aren't any visible items.
     * @see #findFirstVisibleItemPosition()
     * @see #findLastCompletelyVisibleItemPosition()
     */
    @SuppressWarnings("WeakerAccess")
    public int findFirstCompletelyVisibleItemPosition() {
        final View child = findOneVisibleChild(0, getChildCount(), true);
        return child == null ? NO_POSITION : getPosition(child);
    }

    /**
     * Returns the adapter position of the last visible view. This position does not include
     * adapter changes that were dispatched after the last layout pass.
     *
     * If RecyclerView has item decorators, they will be considered in calculations as well.
     * LayoutManager may pre-cache some views that are not necessarily visible. Those views
     * are ignored in this method.
     *
     * @return The adapter position of the last visible view or {@link RecyclerView#NO_POSITION} if
     * there aren't any visible items.
     * @see #findLastCompletelyVisibleItemPosition()
     * @see #findFirstVisibleItemPosition()
     */
    @SuppressWarnings("WeakerAccess")
    public int findLastVisibleItemPosition() {
        final View child = findOneVisibleChild(getChildCount() - 1, -1, false);
        return child == null ? NO_POSITION : getPosition(child);
    }

    /**
     * Returns the adapter position of the last fully visible view. This position does not include
     * adapter changes that were dispatched after the last layout pass.
     *
     * @return The adapter position of the last fully visible view or
     * {@link RecyclerView#NO_POSITION} if there aren't any visible items.
     * @see #findLastVisibleItemPosition()
     * @see #findFirstCompletelyVisibleItemPosition()
     */
    @SuppressWarnings("WeakerAccess")
    public int findLastCompletelyVisibleItemPosition() {
        final View child = findOneVisibleChild(getChildCount() - 1, -1, true);
        return child == null ? NO_POSITION : getPosition(child);
    }

    /**
     * Returns the first child that is visible in the provided index range, i.e. either partially or
     * fully visible depending on the arguments provided.
     *
     * @param fromIndex         the start index for searching the visible child
     * @param toIndex           the last index for searching the visible child
     * @param completelyVisible when passed as {@code true}, this method checks if the view bounds
     *                          don't overlap the bounds of the RecyclerView. When passed as
     *                          {@code false}, this method checks if the view bounds are partially
     *                          visible within the RecyclerView.
     * @return the first child that is visible.
     */
    private View findOneVisibleChild(int fromIndex, int toIndex, boolean completelyVisible) {
        int next = toIndex > fromIndex ? 1 : -1;
        for (int i = fromIndex; i != toIndex; i += next) {
            View view = getChildAt(i);
            if (isViewVisible(view, completelyVisible)) {
                return view;
            }
        }
        return null;
    }

    /**
     * @param position the index of the view
     * @return the index of the {@link FlexLine}, which includes the view whose index is passed as
     *         the position argument.
     */
    int getPositionToFlexLineIndex(int position) {
        assert mFlexboxHelper.mIndexToFlexLine != null;
        return mFlexboxHelper.mIndexToFlexLine[position];
    }

    /**
     * LayoutParams used by the {@link FlexboxLayoutManager}, which stores per-child information
     * required for the Flexbox.
     *
     * Note that some parent fields (which are not primitive nor a class implements
     * {@link Parcelable}) are not included as the stored/restored fields after this class
     * is serialized/de-serialized as an {@link Parcelable}.
     */
    public static class LayoutParams extends RecyclerView.LayoutParams implements FlexItem {

        /**
         * @see FlexItem#getFlexGrow()
         */
        private float mFlexGrow = FlexItem.FLEX_GROW_DEFAULT;

        /**
         * @see FlexItem#getFlexShrink()
         */
        private float mFlexShrink = FlexItem.FLEX_SHRINK_DEFAULT;

        /**
         * @see FlexItem#getAlignSelf()
         */
        private int mAlignSelf = AlignSelf.AUTO;

        /**
         * @see FlexItem#getFlexBasisPercent()
         */
        private float mFlexBasisPercent = FlexItem.FLEX_BASIS_PERCENT_DEFAULT;

        /**
         * @see FlexItem#getMinWidth()
         */
        private int mMinWidth;

        /**
         * @see FlexItem#getMinHeight()
         */
        private int mMinHeight;

        /**
         * @see FlexItem#getMaxWidth()
         */
        private int mMaxWidth = MAX_SIZE;

        /**
         * @see FlexItem#getMaxHeight()
         */
        private int mMaxHeight = MAX_SIZE;

        /**
         * @see FlexItem#isWrapBefore()
         */
        private boolean mWrapBefore;

        @Override
        public int getWidth() {
            return width;
        }

        @Override
        public void setWidth(int width) {
            this.width = width;
        }

        @Override
        public int getHeight() {
            return height;
        }

        @Override
        public void setHeight(int height) {
            this.height = height;
        }

        @Override
        public float getFlexGrow() {
            return mFlexGrow;
        }

        @Override
        public void setFlexGrow(float flexGrow) {
            this.mFlexGrow = flexGrow;
        }

        @Override
        public float getFlexShrink() {
            return mFlexShrink;
        }

        @Override
        public void setFlexShrink(float flexShrink) {
            this.mFlexShrink = flexShrink;
        }

        @AlignSelf
        @Override
        public int getAlignSelf() {
            return mAlignSelf;
        }

        @Override
        public void setAlignSelf(@AlignSelf int alignSelf) {
            this.mAlignSelf = alignSelf;
        }

        @Override
        public int getMinWidth() {
            return mMinWidth;
        }

        @Override
        public void setMinWidth(int minWidth) {
            this.mMinWidth = minWidth;
        }

        @Override
        public int getMinHeight() {
            return mMinHeight;
        }

        @Override
        public void setMinHeight(int minHeight) {
            this.mMinHeight = minHeight;
        }

        @Override
        public int getMaxWidth() {
            return mMaxWidth;
        }

        @Override
        public void setMaxWidth(int maxWidth) {
            this.mMaxWidth = maxWidth;
        }

        @Override
        public int getMaxHeight() {
            return mMaxHeight;
        }

        @Override
        public void setMaxHeight(int maxHeight) {
            this.mMaxHeight = maxHeight;
        }

        @Override
        public boolean isWrapBefore() {
            return mWrapBefore;
        }

        @Override
        public void setWrapBefore(boolean wrapBefore) {
            this.mWrapBefore = wrapBefore;
        }

        @Override
        public float getFlexBasisPercent() {
            return mFlexBasisPercent;
        }

        @Override
        public void setFlexBasisPercent(float flexBasisPercent) {
            this.mFlexBasisPercent = flexBasisPercent;
        }

        @Override
        public int getMarginLeft() {
            return leftMargin;
        }

        @Override
        public int getMarginTop() {
            return topMargin;
        }

        @Override
        public int getMarginRight() {
            return rightMargin;
        }

        @Override
        public int getMarginBottom() {
            return bottomMargin;
        }

        public LayoutParams(Context c, AttributeSet attrs) {
            super(c, attrs);
        }

        public LayoutParams(int width, int height) {
            super(width, height);
        }

        public LayoutParams(ViewGroup.MarginLayoutParams source) {
            super(source);
        }

        public LayoutParams(ViewGroup.LayoutParams source) {
            super(source);
        }

        public LayoutParams(RecyclerView.LayoutParams source) {
            super(source);
        }

        public LayoutParams(LayoutParams source) {
            super(source);

            mFlexGrow = source.mFlexGrow;
            mFlexShrink = source.mFlexShrink;
            mAlignSelf = source.mAlignSelf;
            mFlexBasisPercent = source.mFlexBasisPercent;
            mMinWidth = source.mMinWidth;
            mMinHeight = source.mMinHeight;
            mMaxWidth = source.mMaxWidth;
            mMaxHeight = source.mMaxHeight;
            mWrapBefore = source.mWrapBefore;
        }

        @Override
        public int getOrder() {
            return FlexItem.ORDER_DEFAULT;
        }

        @Override
        public void setOrder(int order) {
            // Unlike the FlexboxLayout, the order attribute is not supported, we don't calculate
            // the order attribute because preparing the order attribute requires all
            // view holders to be inflated at least once, which is inefficient if the number of
            // items in the adapter is large
            throw new UnsupportedOperationException("Setting the order in the "
                    + "FlexboxLayoutManager is not supported. Use FlexboxLayout "
                    + "if you need to reorder using the attribute.");
        }

        @Override
        public int describeContents() {
            return 0;
        }

        @Override
        public void writeToParcel(Parcel dest, int flags) {
            dest.writeFloat(this.mFlexGrow);
            dest.writeFloat(this.mFlexShrink);
            dest.writeInt(this.mAlignSelf);
            dest.writeFloat(this.mFlexBasisPercent);
            dest.writeInt(this.mMinWidth);
            dest.writeInt(this.mMinHeight);
            dest.writeInt(this.mMaxWidth);
            dest.writeInt(this.mMaxHeight);
            dest.writeByte(this.mWrapBefore ? (byte) 1 : (byte) 0);
            dest.writeInt(this.bottomMargin);
            dest.writeInt(this.leftMargin);
            dest.writeInt(this.rightMargin);
            dest.writeInt(this.topMargin);
            dest.writeInt(this.height);
            dest.writeInt(this.width);
        }

        protected LayoutParams(Parcel in) {
            super(WRAP_CONTENT, WRAP_CONTENT);
            this.mFlexGrow = in.readFloat();
            this.mFlexShrink = in.readFloat();
            this.mAlignSelf = in.readInt();
            this.mFlexBasisPercent = in.readFloat();
            this.mMinWidth = in.readInt();
            this.mMinHeight = in.readInt();
            this.mMaxWidth = in.readInt();
            this.mMaxHeight = in.readInt();
            this.mWrapBefore = in.readByte() != 0;
            this.bottomMargin = in.readInt();
            this.leftMargin = in.readInt();
            this.rightMargin = in.readInt();
            this.topMargin = in.readInt();
            this.height = in.readInt();
            this.width = in.readInt();
        }

        public static final Parcelable.Creator<LayoutParams> CREATOR
                = new Parcelable.Creator<LayoutParams>() {
            @Override
            public LayoutParams createFromParcel(Parcel source) {
                return new LayoutParams(source);
            }

            @Override
            public LayoutParams[] newArray(int size) {
                return new LayoutParams[size];
            }
        };
    }

    /**
     * A class that holds the information about an anchor position like from what pixels layout
     * should start.
     */
    private class AnchorInfo {

        private int mPosition;

        private int mFlexLinePosition;

        private int mCoordinate;

        /**
         * The anchor position of the main axis, which is the secondary scrolling direction.
         */
        private int mPerpendicularCoordinate = 0;

        private boolean mLayoutFromEnd;

        private boolean mValid;

        private boolean mAssignedFromSavedState;

        private void reset() {
            mPosition = NO_POSITION;
            mFlexLinePosition = NO_POSITION;
            mCoordinate = INVALID_OFFSET;
            mValid = false;
            mAssignedFromSavedState = false;
            if (isMainAxisDirectionHorizontal()) {
                if (mFlexWrap == FlexWrap.NOWRAP) {
                    mLayoutFromEnd = mFlexDirection == FlexDirection.ROW_REVERSE;
                } else {
                    mLayoutFromEnd = mFlexWrap == FlexWrap.WRAP_REVERSE;
                }
            } else {
                if (mFlexWrap == FlexWrap.NOWRAP) {
                    mLayoutFromEnd = mFlexDirection == FlexDirection.COLUMN_REVERSE;
                } else {
                    mLayoutFromEnd = mFlexWrap == FlexWrap.WRAP_REVERSE;
                }
            }
        }

        private void assignCoordinateFromPadding() {
            mCoordinate = mLayoutFromEnd ? mOrientationHelper.getEndAfterPadding()
                    : mOrientationHelper.getStartAfterPadding();
        }

        private void assignFromView(View view) {
            if (mLayoutFromEnd) {
                mCoordinate = mOrientationHelper.getDecoratedEnd(view) +
                        mOrientationHelper.getTotalSpaceChange();
            } else {
                mCoordinate = mOrientationHelper.getDecoratedStart(view);
            }
            mPosition = getPosition(view);
            mAssignedFromSavedState = false;
            assert mFlexboxHelper.mIndexToFlexLine != null;
            int flexLinePosition = mFlexboxHelper.mIndexToFlexLine[mPosition];
            mFlexLinePosition = flexLinePosition != NO_POSITION ? flexLinePosition : 0;
            // It's likely that the view is the first item in a flex line, but if not get the
            // index of the first item in the same line because the calculation of the flex lines
            // expects that it starts from the first item in a flex line
            if (mFlexLines.size() > mFlexLinePosition) {
                mPosition = mFlexLines.get(mFlexLinePosition).mFirstIndex;
            }
        }

        @Override
        public String toString() {
            return "AnchorInfo{" +
                    "mPosition=" + mPosition +
                    ", mFlexLinePosition=" + mFlexLinePosition +
                    ", mCoordinate=" + mCoordinate +
                    ", mPerpendicularCoordinate=" + mPerpendicularCoordinate +
                    ", mLayoutFromEnd=" + mLayoutFromEnd +
                    ", mValid=" + mValid +
                    ", mAssignedFromSavedState=" + mAssignedFromSavedState +
                    '}';
        }
    }

    /**
     * Helper class that keeps temporary state while the FlexboxLayoutManager is filling out the
     * empty space.
     */
    private static class LayoutState {

        private final static int SCROLLING_OFFSET_NaN = Integer.MIN_VALUE;

        private static final int LAYOUT_START = -1;
        private static final int LAYOUT_END = 1;

        private static final int ITEM_DIRECTION_TAIL = 1;

        /** Number of pixels that we should fill, in the layout direction. */
        private int mAvailable;

        /** If set to true, the value of {@link #mAvailable} is considered as infinite. */
        private boolean mInfinite;

        // TODO: Add mExtra to support better smooth scrolling

        /** Current position on the flex lines being laid out in the layout call */
        private int mFlexLinePosition;

        /** Current position on the adapter to get the next item. */
        private int mPosition;

        /** Pixel offset where layout should start */
        private int mOffset;

        /**
         * Used when LayoutState is constructed in a scrolling state.
         * It should be set the amount of scrolling we can make without creating a new view.
         * Settings this is required for efficient view recycling.
         */
        private int mScrollingOffset;

        /**
         * The most recent
         * {@link #scrollVerticallyBy(int, RecyclerView.Recycler, RecyclerView.State)} or
         * {@link #scrollHorizontallyBy(int, RecyclerView.Recycler, RecyclerView.State)} amount.
         */
        private int mLastScrollDelta;

        private int mItemDirection = LayoutState.ITEM_DIRECTION_TAIL;

        private int mLayoutDirection = LayoutState.LAYOUT_END;

        private boolean mShouldRecycle;

        /**
         * @return {@code true} if there are more items to layout
         */
        private boolean hasMore(RecyclerView.State state, List<FlexLine> flexLines) {
            return mPosition >= 0 && mPosition < state.getItemCount() &&
                    mFlexLinePosition >= 0 && mFlexLinePosition < flexLines.size();
        }

        @Override
        public String toString() {
            return "LayoutState{" +
                    "mAvailable=" + mAvailable +
                    ", mFlexLinePosition=" + mFlexLinePosition +
                    ", mPosition=" + mPosition +
                    ", mOffset=" + mOffset +
                    ", mScrollingOffset=" + mScrollingOffset +
                    ", mLastScrollDelta=" + mLastScrollDelta +
                    ", mItemDirection=" + mItemDirection +
                    ", mLayoutDirection=" + mLayoutDirection +
                    '}';
        }
    }

    /**
     * The saved state that needs to be restored after the RecyclerView is recreated.
     */
    private static class SavedState implements Parcelable {

        /** The adapter position of the first visible view */
        private int mAnchorPosition;

        /**
         * The offset of the first visible view.
         * E.g. if this value is set as -30, the fist visible view's top is off screen by 30 pixels
         */
        private int mAnchorOffset;

        @Override
        public int describeContents() {
            return 0;
        }

        @Override
        public void writeToParcel(Parcel dest, int flags) {
            dest.writeInt(this.mAnchorPosition);
            dest.writeInt(this.mAnchorOffset);
        }

        SavedState() {
        }

        private SavedState(Parcel in) {
            this.mAnchorPosition = in.readInt();
            this.mAnchorOffset = in.readInt();
        }

        private SavedState(SavedState savedState) {
            mAnchorPosition = savedState.mAnchorPosition;
            mAnchorOffset = savedState.mAnchorOffset;
        }

        private void invalidateAnchor() {
            mAnchorPosition = NO_POSITION;
        }

        private boolean hasValidAnchor(int itemCount) {
            return mAnchorPosition >= 0 && mAnchorPosition < itemCount;
        }

        public static final Creator<SavedState> CREATOR = new Creator<SavedState>() {
            @Override
            public SavedState createFromParcel(Parcel source) {
                return new SavedState(source);
            }

            @Override
            public SavedState[] newArray(int size) {
                return new SavedState[size];
            }
        };

        @Override
        public String toString() {
            return "SavedState{" +
                    "mAnchorPosition=" + mAnchorPosition +
                    ", mAnchorOffset=" + mAnchorOffset +
                    '}';
        }
    }
}<|MERGE_RESOLUTION|>--- conflicted
+++ resolved
@@ -1884,12 +1884,7 @@
      *                        or {@link LayoutState#LAYOUT_START}
      * @param absDelta        the absolute value of the delta that is about to be scrolled.
      */
-<<<<<<< HEAD
     private void updateLayoutState(int layoutDirection, int absDelta) {
-=======
-    private void updateLayoutState(int layoutDirection,
-            int absDelta) {
->>>>>>> dd7b5e39
         assert mFlexboxHelper.mIndexToFlexLine != null;
         // TODO: Consider updating LayoutState#mExtra to support better smooth scrolling
         mLayoutState.mLayoutDirection = layoutDirection;
